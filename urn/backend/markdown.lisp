(import urn/backend/writer writer)
(import urn/documentation doc)
(import urn/range (get-source format-position))

(import string)
(import lua/table table)

(define builtins (get-idx (require "tacky.analysis.resolve") :builtins))

(defun format-range (range)
  "Format a range."
  :hidden
  (string/format "%s:%s" (.> range :name) (format-position (.> range :start))))

(defun sort-vars! (list)
  "Sort a list of variables"
  :hidden
  (table/sort list (lambda (a b)
                        (< (car a) (car b)))))

(defun format-definition (var)
  "Format a variable VAR, including it's kind and the position it was defined at."
  :hidden
  (with (ty (type var))
    (cond
      ((= ty "builtin")
        "Builtin term")
      ((= ty "macro")
        (.. "Macro defined at " (format-range (get-source (.> var :node)))))
      ((= ty "native")
        (.. "Native defined at " (format-range (get-source (.> var :node)))))
      ((= ty "defined")
        (.. "Defined at " (format-range (get-source (.> var :node))))))))

(defun format-signature (name var)
  "Attempt to extract the function signature from VAR"
  :hidden
  (with (sig (doc/extract-signature var))
    (cond
      ((= sig nil) name)
      ((nil? sig)
        (.. "(" name ")"))
      (true
        (.. "(" name " " (concat (traverse sig (cut get-idx <> "contents")) " ") ")")))))

(defun write-docstring (out str scope)
  (for-each tok (doc/parse-docstring str)
    (with (ty (type tok))
      (cond
        ((= ty "text") (writer/append! out (.> tok :contents)))
        ((= ty "arg")  (writer/append! out (.. "`" (.> tok :contents) "`")))
        ((= ty "mono") (writer/append! out (.> tok :whole)))
        ((= ty "link")
          (let* [(name (.> tok :contents))
                 (ovar ((.> scope :get) scope name nil true))]
            (if (and ovar (.> ovar :node))
              (let* [(loc (-> (.> ovar :node)
                          logger/get-source
                          (.> <> :name)
                          (string/gsub <> "%.lisp$" "")
                          (string/gsub <> "/" ".")))
                     (sig (doc/extract-signature ovar))
                     (hash (cond
                             ((= sig nil) (.> ovar :name))
                             ((nil? sig) (.> ovar :name))
                             (true (.. name " " (concat (traverse sig (cut get-idx <> "contents")) " ")))))]
                (writer/append! out (string/format "[`%s`](%s.md#%s)" name loc (string/gsub hash "%A+" "-"))))
              (writer/append! out (string/format "`%s`" name))))))))
  (writer/line! out))

(defun exported (out title primary vars scope)
  "Print out a list of all exported variables"
  (let* [(documented '())
         (undocumented '())]
    (iter-pairs vars (lambda (name var)
                       (push-cdr!
                         (if (.> var :doc) documented undocumented)
                         (list name var))))

    (sort-vars! documented)
    (sort-vars! undocumented)

    (writer/line! out "---")
    (writer/line! out (.. "title: " title))
    (writer/line! out "---")

    (writer/line! out (.. "# " title))
    (when primary
      (write-docstring out primary scope)
      (writer/line! out "" true))

    (for-each entry documented
      (let* [(name (car entry))
             (var  (nth entry 2))]

        (writer/line! out (.. "## `" (format-signature name var) "`"))
        (writer/line! out (.. "*" (format-definition var) "*"))
        (writer/line! out "" true)

<<<<<<< HEAD
        (write-docstring out (.> var :doc) (.> var :scope))
=======
        (for-each tok (doc/parse-docstring (.> var :doc))
          (with (ty (type tok))
            (cond
              ((= ty "text") (writer/append! out (.> tok :contents)))
              ((= ty "arg")  (writer/append! out (.. "`" (.> tok :contents) "`")))
              ((= ty "mono") (writer/append! out (.> tok :whole)))
              ((= ty "link")
                (let* [(name  (.> tok :contents))
                       (scope (.> var :scope))
                       (ovar  ((.> scope :get) scope name nil true))]
                  (if ovar
                    (let* [(loc (-> (.> ovar :node)
                                  get-source
                                  (.> <> :name)
                                  (string/gsub <> "%.lisp$" "")
                                  (string/gsub <> "/" ".")))
                           (sig (doc/extract-signature ovar))
                           (hash (cond
                                   ((= sig nil) (.> ovar :name))
                                   ((nil? sig) (.> ovar :name))
                                   (true (.. name " " (concat (traverse sig (cut get-idx <> "contents")) " ")))))]
                      (writer/append! out (string/format "[`%s`](%s.md#%s)" name loc (string/gsub hash "%A+" "-"))))
                    (writer/append! out (string/format "`%s`" name))))))))
        (writer/line! out)
>>>>>>> 4c20dc44
        (writer/line! out "" true)))

    (unless (nil? undocumented)
      (writer/line! out "## Undocumented symbols"))
    (for-each entry undocumented
       (let* [(name (car entry))
             (var  (nth entry 2))]
         (writer/line! out (.. " - `" (format-signature name var) "` *" (format-definition var) "*"))))))

(define backend (struct
                  :exported exported))<|MERGE_RESOLUTION|>--- conflicted
+++ resolved
@@ -55,7 +55,7 @@
                  (ovar ((.> scope :get) scope name nil true))]
             (if (and ovar (.> ovar :node))
               (let* [(loc (-> (.> ovar :node)
-                          logger/get-source
+                          get-source
                           (.> <> :name)
                           (string/gsub <> "%.lisp$" "")
                           (string/gsub <> "/" ".")))
@@ -97,34 +97,7 @@
         (writer/line! out (.. "*" (format-definition var) "*"))
         (writer/line! out "" true)
 
-<<<<<<< HEAD
         (write-docstring out (.> var :doc) (.> var :scope))
-=======
-        (for-each tok (doc/parse-docstring (.> var :doc))
-          (with (ty (type tok))
-            (cond
-              ((= ty "text") (writer/append! out (.> tok :contents)))
-              ((= ty "arg")  (writer/append! out (.. "`" (.> tok :contents) "`")))
-              ((= ty "mono") (writer/append! out (.> tok :whole)))
-              ((= ty "link")
-                (let* [(name  (.> tok :contents))
-                       (scope (.> var :scope))
-                       (ovar  ((.> scope :get) scope name nil true))]
-                  (if ovar
-                    (let* [(loc (-> (.> ovar :node)
-                                  get-source
-                                  (.> <> :name)
-                                  (string/gsub <> "%.lisp$" "")
-                                  (string/gsub <> "/" ".")))
-                           (sig (doc/extract-signature ovar))
-                           (hash (cond
-                                   ((= sig nil) (.> ovar :name))
-                                   ((nil? sig) (.> ovar :name))
-                                   (true (.. name " " (concat (traverse sig (cut get-idx <> "contents")) " ")))))]
-                      (writer/append! out (string/format "[`%s`](%s.md#%s)" name loc (string/gsub hash "%A+" "-"))))
-                    (writer/append! out (string/format "`%s`" name))))))))
-        (writer/line! out)
->>>>>>> 4c20dc44
         (writer/line! out "" true)))
 
     (unless (nil? undocumented)
