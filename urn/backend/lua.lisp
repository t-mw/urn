(import urn/backend/writer w)
(import string)

(defun create-lookup (&lst)
  (with (out (empty-struct))
    (for-each entry lst (.<! out entry true))
    out))

(define keywords (create-lookup "and" "break" "do" "else" "elseif" "end" "false" "for" "function"
                   "if" "in" "local" "nil" "not" "or" "repeat" "return" "then" "true"
                   "until" "while"))

(defun create-state (meta) (struct
                             :ctr-lookup (empty-struct)
                             :var-lookup (empty-struct)
                             :meta (or meta (empty-struct))))

(define builtins (get-idx (require "tacky.analysis.resolve") :builtins))
(define builtin-vars (get-idx (require "tacky.analysis.resolve") :declaredVars))

;; Escape an urn identifier, converting it into a form that is valid Lua.
(defun escape (name)
  (cond
    [(.> keywords name) (.. "_e" name)] ;; Keywords are trivial to escape
    [(string/find name "^%w[_%w%d]*$") name] ;; Explicitly forbit leading _ as used for compiler internals
    [true (let* [(out (if (-> name (string/char-at <> 1) (string/find <> "%d")) "_e" ""))
                 (upper false)
                 (esc false)]
            (for i 1 (string/#s name) 1
                 (with (char (string/char-at name i))
                       (cond
                         [[and (= char "-")
                               (-> name (string/char-at <> (pred i)) (string/find <> "[%a%d']"))
                               (-> name (string/char-at <> (succ i)) (string/find <> "[%a%d']"))]
                          ;; If we're surrounded by ident characters then conver tthe next one to upper case
                          (set! upper true)]
                         [(string/find char "[^%w%d]")
                          (set! char (-> char (string/byte <>) (string/format "%02x" <>)))
                          (unless esc
                            (set! esc true)
                            (set! out (.. out "_")))
                          (set! out (.. out char))]
                         [true
                           (when esc
                             (set! esc false)
                             (set! out (.. out "_")))
                           (when upper
                             (set! upper false)
                             (set! char (string/upper char)))
                           (set! out (.. out char))])))
            (when esc (set! out (.. out "_")))
            out)]))

;; Escape an urn variable, uniquely numbering different variables with the same name(defun escape-var (var state)
(defun escape-var (var state)
  (cond
    [(.> builtin-vars var) (.> var :name)]
    [true
      (let* [(v (escape (.> var :name)))
             (id (.> state :var-lookup var))]
        (unless id
          (set! id (succ (or (.> state :ctr-lookup v) 0)))
          (.<! state :ctr-lookup v id)
          (.<! state :var-lookup var id))
        (.. v (number->string id)))]))

;; A rough test to detect if an nodeession can be compiled to a statement
(defun statement? (node)
  (if (list? node)
    (with (first (car node))
      (cond
        [(symbol? first)
         ;; Obviously conditions require a statement
         (= (.> first :var) (.> builtins :cond))]
        [(list? first)
         (with (func (car first))
               ;; If we're invoking a lambda than we can inline it.
               (and (symbol? func) (= (.> func :var) (.> builtins :lambda))))]
        [true false]))
    false))

(defun truthy? (node)
  "Determine whether NODE is true. A more comprehensive implementation exists in the optimiser"
  (and (symbol? node) (= (.> builtin-vars :true) (.> node :var))))

;; Compile quoted nodeessions.
;; If the level is nil then we are compiling quotes, otherwise it determines how deep
;; we are down this rabbit hole.
(defun compile-quote (node out state level)
  (if (= level 0)
    (compile-expression node out state)
    (with (ty (type node))
      (cond
<<<<<<< HEAD
        ((= ty "string") (w/append! out (string/quoted (.> node :value))))
        ((= ty "number") (w/append! out (number->string (.> node :value))))
        ((= ty "symbol")
          (w/append! out (.. "{ tag=\"symbol\", contents=" (string/quoted (.> node :contents))))
          (when (.> node :var)
            (w/append! out (.. ", var=" (string/quoted(number->string (.> node :var))))))
          (w/append! out "}"))
        ((= ty "key")
          (w/append! out (string/.. "{tag=\"key\", value=" (string/quoted (.> node :value)) "}")))
        ((= ty "list")
          (with (first (car node))
            (cond
              ((and (symbol? first) (or (= (.> first :var) (.> builtins :unquote)) (= (.> :var) (.> builtins :unquote-splice))))
                (compile-quote (nth node 2) out state (and level (pred level))))
              ((and (symbol? first) (= (.> first :var) (.> builtins :syntax-quote)))
                (compile-quote (nth node 2) out state (and level (succ level))))
              (true
                (with (contains-unsplice false)
                  (for-each sub node
                    (when (and (list? sub) (symbol? (car sub)) (= (.> sub 1 :var) (.> builtins :unquote-splice)))
                      (set! contains-unsplice true)))
                  (if contains-unsplice
                    (with (offset 0)
                      ;; If we have an unsplice then we have to compile it as a block
                      (w/begin-block! out "(function()")
                      (w/line! out "local _offset, _result, _temp = 0, {tag=\"list\",n=0}")
                      (for i 1 (# node) 1
                        (with (sub (nth node i))
                          (if (and (list? sub) (symbol? (car sub)) (= (.> sub 1 :var) (.> builtins :unquote-splice)))
                            (progn
                              ;; Every unquote-splice subtracts one from the offset position
                              (inc! offset)

                              (w/append! out "_temp = ")
                              (compile-quote (nth sub 2) out state (pred level))
                              (w/line! out)

                              (w/line! out (string/.. "for _c = 1, _temp.n do _result[" (number->string (- i offset)) " + _c + _offset] = _temp[_c] end"))
                              (w/line! out "_offset = _offset + _temp.n"))
                            (progn
                              (w/append! out (string/.. "_result[" (number->string (- i offset)) " + _offset] = "))
                              (compile-quote sub out state level)
                              (w/line! out)))))
                      (w/line! out (.. "_result.n = _offset + " (number->string (- (# node) offset))))
                      (w/line! out "return _result")
                      (w/end-block! out "end)()"))
                    (progn
                      (w/append! out (.. "{tag = \"list\", n = " (number->string (# node))))
                      (for-each sub node
                        (w/append! out ", ")
                        (compile-quote sub out state level))
                      (w/append! out "}"))))))))
        (true (error! (.. "Unknown type " ty)))))))
=======
        [(= ty "string") (w/append! out (string/quoted (.> node :value)))]
        [(= ty "number") (w/append! out (number->string (.> node :value)))]
        [(= ty "symbol")
         (w/append! out (.. "{ tag=\"symbol\", contents=" (string/quoted (.> node :contents))))
         (when (.> node :var)
           (w/append! out (.. ", var=" (string/quoted(number->string (.> node :var))))))
         (w/append! out "}")]
        [(= ty "key")
         (w/append! out (string/.. "{tag=\"key\", value=" (string/quoted (.> node :value)) "}"))]
        [(= ty "list")
         (with (first (car node))
           (cond
             [(and (symbol? first) (or (= (.> first :var) (.> builtins :unquote)) (= (.> :var) (.> builtins :unquote-splice))))
              (compile-quote (nth node 2) out state (and level (pred level)))]
             [(and (symbol? first) (= (.> first :var) (.> builtins :quasiquote)))
              (compile-quote (nth node 2) out state (and level (succ level)))]
             [true
               (with (contains-unsplice false)
                 (for-each sub node
                           (when (and (list? sub) (symbol? (car sub)) (= (.> sub 1 :var) (.> builtins :unquote-splice)))
                             (set! contains-unsplice true)))
                 (if contains-unsplice
                   (with (offset 0)
                     ;; If we have an unsplice then we have to compile it as a block
                     (w/begin-block! out "(function()")
                     (w/line! out "local _offset, _result, _temp = 0, {tag=\"list\",n=0}")
                     (for i 1 (# node) 1
                       (with (sub (nth node i))
                         (if (and (list? sub) (symbol? (car sub)) (= (.> sub 1 :var) (.> builtins :unquote-splice)))
                           (progn
                             ;; Every unquote-splice subtracts one from the offset position
                             (inc! offset)

                             (w/append! out "_temp = ")
                             (compile-quote (nth sub 2) out state (pred level))
                             (w/line! out)

                             (w/line! out (string/.. "for _c = 1, _temp.n do _result[" (number->string (- i offset)) " + _c + _offset] = _temp[_c] end"))
                             (w/line! out "_offset = _offset + _temp.n"))
                           (progn
                             (w/append! out (string/.. "_result[" (number->string (- i offset)) " + _offset] = "))
                             (compile-quote sub out state level)
                             (w/line! out)))))
                     (w/line! out (.. "_result.n = _offset + " (number->string (- (# node) offset))))
                     (w/line! out "return _result")
                     (w/end-block! out "end)()"))
                   (progn
                     (w/append! out (.. "{tag = \"list\", n = " (number->string (# node))))
                     (for-each sub node
                       (w/append! out ", ")
                       (compile-quote sub out state level))
                     (w/append! out "}"))))]))]
        [true (error! (.. "Unknown type " ty))]))))
>>>>>>> 4bbb7b73

(defun compile-expression (node out state ret)
  (cond
    [(list? node)
     (with (head (car node))
       (cond
         ((symbol? head)
          (with (var (.> head :var))
                (cond
                  [(= var (.> builtins :lambda))
                   (unless (= ret "")
                     (when ret (w/append! out ret))
                     (let* [(args (nth node 2))
                            (variadic nil)
                            (i 1)]

                       ;; Build the argument list, looking for variadic arguments.
                       ;; We stop when we find one: after all, we can't emit successive args
                       (w/append! out "(function(")
                       (while (and (<= i (# args)) (! variadic))
                              (when (> i 1) (w/append! out ", "))
                              (with (var (.> args i :var))
                                    (if (.> var :isVariadic)
                                      (progn
                                        (w/append! out "...")
                                        (set! variadic i))
                                      (w/append! out (escape-var var state))))
                              (inc! i))
                       (w/begin-block! out ")")

                       (when variadic
                         (with (args-var (escape-var (.> args variadic :var) state))
                               (if (= variadic (# args))
                                 ;; If it is the last argument then just pack it up into a list
                                 (w/line! out (string/.. "local " args-var " = _pack(...) " args-var ".tag = \"list\""))
                                 (with (remaining (- (# args) variadic))
                                       ;; Otherwise everything is a tad more complicated. We first store the number
                                       ;; of arguments to add to our variadic, as well as predeclaring all args
                                       (w/line! out (.. "local _n = _select(\"#\", ...) - " (number->string remaining)))

                                       (w/append! out (.. "local " args-var))
                                       (for i (succ variadic) (# args) 1
                                            (w/append! out ", ")
                                            (w/append! out (escape-var (.> args i :var) state)))
                                       (w/line! out)

                                       (w/begin-block! out "if _n > 0 then")
                                       ;; If we have something to insert into the variadic area then we pack and unpack
                                       ;; the section. It might be more efficient to pack it and append/assign to the various
                                       ;; regions, but that can be profiled later.
                                       (w/append! out args-var)
                                       (w/line! out " = { tag=\"list\", n=_n, _unpack(_pack(...), 1, _n)}")

                                       (for i (succ variadic) (# args) 1
                                            (w/append! out (escape-var (.> args i :var) state))
                                            (when (< i (# args)) (w/append! out ", ")))
                                       (w/line! out " = select(_n + 1, ...)")

                                       (w/next-block! out "else")
                                       ;; Otherwise we'll just assign an empt list to the variadic and pass the ... to the
                                       ;; remaining args
                                       (w/append! out args-var)
                                       (w/line! out " = { tag=\"list\", n=0}")

                                       (for i (succ variadic) (# args) 1
                                            (w/append! out (escape-var (.> args i :var) state))
                                            (when (< i (# args)) (w/append! out ", ")))
                                       (w/line! out " = ...")

                                       (w/end-block! out "end")))))
                       (compile-block node out state 3 "return ")
                       (w/unindent! out)
                       (w/append! out "end)")))]
                  [(= var (.> builtins :cond))
                   (let [(closure (! ret))
                         (had-final false)
                         (ends 1)]

                     ;; If we're being used as an expression then we have to wrap as a closure.
                     (when closure
                       (w/begin-block! out "(function()")
                       (set! ret "return "))

                     (with (i 2)
                           (while (and (! had-final) (<= i (# node)))
                                  (let* [(item (nth node i))
                                         (case (nth item 1))
                                         (is-final (truthy? case))]

                                    ;; We stop iterating after a branch marked "true" and just invoke the code.
                                    (cond
                                      (is-final (when (= i 2) (w/append! out "do"))) ;; TODO: Could we dec! the ends variable instead?
                                      ((statement? case)
                                       ;; We flatten if statements branching on an if by declaring a temp variable
                                       ;; and assigning the branch result to it.
                                       ;; If we're not the first condition then we also have to indent everything once.
                                       ;; A further enhancement would be to detect or and and patterns and convert them
                                       ;; to the relevant expression.
                                       (when (> i 2)
                                         (w/indent! out)
                                         (w/line! out)
                                         (inc! ends))
                                       (with (tmp (escape-var (struct :name "temp") state))
                                             (w/line! out (.. "local " tmp))
                                             (compile-expression case out state (.. tmp " = "))
                                             (w/line! out)
                                             (w/line! out (.. "if " tmp " then"))))
                                      (true
                                        (w/append! out "if ")
                                        (compile-expression case out state)
                                        (w/append! out " then")))

                                    (w/indent! out) (w/line! out)
                                    (compile-block item out state 2 ret)
                                    (w/unindent! out)

                                    (if is-final
                                      (set! had-final true)
                                      (w/append! out "else"))
                                    (inc! i))))

                     ;; If we didn't hit a true branch then we should error at runtime
                     (unless had-final
                       (w/indent! out) (w/line! out)
                       (w/append! out "_error(\"unmatched item\")")
                       (w/unindent! out) (w/line! out))

                     ;; End each nested block
                     (for i 1 ends 1
                          (w/append! out "end")
                          (when (< i ends) (w/unindent! out) (w/line! out)))

                     ;; And finish of the closure if required
                     (when closure
                       (w/line! out)
                       (w/end-block! out "end)()")))]
                  [(= var (.> builtins :set!))
                   (compile-expression (nth node 3) out state (.. (escape-var (.> node 2 :var) state) " = "))
                   (when (and ret (/= ret ""))
                     (w/line! out)
                     (w/append! out ret)
                     (w/append! out "nil"))]
                  [(= var (.> builtins :define))
                   (compile-expression (nth node (# node)) out state (.. (escape-var (.> node :defVar) state) " = "))]
                  [(= var (.> builtins :define-macro))
                   (compile-expression (nth node (# node)) out state (.. (escape-var (.> node :defVar) state) " = "))]
                  [(= var (.> builtins :define-native))
                   (let* [(meta (.> state :meta (.> node :defVar :fullName)))
                          (ty (type meta))]
                     (cond
                       ((= ty "nil")
                        ;; Otherwise just copy it from the normal value
                        (w/append! out (string/format "%s = _libs[%q]" (escape-var (.> node :defVar) state) (.> node :defVar :fullName))))

                       ((= ty "var")
                        ;; Create an alias to a variable
                        (w/append! out (string/format "%s = %s" (escape-var (.> node :defVar) state) (.> meta :contents))))

                       ((or (= ty "expr") (= ty "stmt"))
                        ;; Generate a custom function wrapper
                        (with (count (.> meta :count))
<<<<<<< HEAD
                          (w/append! out (string/format "%s = function(" (escape-var (.> node :defVar) state)))
                          (for i 1 count 1
                            (unless (= i 1) (w/append! out ", "))
                            (w/append! out (.. "v" (string->number i))))
                          (w/append! out ") ")

                          ;; Return the value if required
                          (when (= ty "expr") (w/append! out "return "))

                          ;; And create the template
                          (for-each entry (.> meta :contents)
                            (if (number? entry)
                              (w/append! out (.. "v" (string->number entry)))
                              (w/append! out entry)))

                          (w/append! out " end"))))))
                ((= var (.> builtins :quote))
                  ;; Quotations are "pure" so we don't have to emit anything
                  (unless (= ret "")
                    (when ret (w/append! out ret))
                    (compile-quote (nth node 2) out state)))
                ((= var (.> builtins :syntax-quote))
                  ;; Sadly syntax-quotes may have a side effect so we have to emit
                  ;; even if it will be discarded. A future enhancement would be to pass the
                  ;; return off to the quote emitter and it can decide there
                  (cond
                    [(= ret "") (w/append! out "local _ =")]
                    [ret (w/append! out ret)]
                    [true])
                  (compile-quote (nth node 2) out state 1))
                ((= var (.> builtins :unquote)) (fail! "unquote outside of syntax-quote"))
                ((= var (.> builtins :unquote-splice)) (fail! "unquote-splice outside of syntax-quote"))
                ((= var (.> builtins :import))
                  ;; Imports don't do anything at all (and should have be stripped by the optimiser)
                  ;; so we handle the return expression if required.
                  (cond
                    ((= ret nil) (w/append! out "nil"))
                    ((/= ret "")
=======
                              (w/append! out (string/format "%s = function(" (escape-var (.> node :defVar) state)))
                              (for i 1 count 1
                                   (unless (= i 1) (w/append! out ", "))
                                   (w/append! out (.. "v" (string->number i))))
                              (w/append! out ") ")

                              ;; Return the value if required
                              (when (= ty "expr") (w/append! out "return "))

                              ;; And create the template
                              (for-each entry (.> meta :contents)
                                        (if (number? entry)
                                          (w/append! out (.. "v" (string->number entry)))
                                          (w/append! out entry)))

                              (w/append! out " end")))))]
                  [(= var (.> builtins :quote))
                   ;; Quotations are "pure" so we don't have to emit anything
                   (unless (= ret "")
                     (when ret (w/append! out ret))
                     (compile-quote (nth node 2) out state))]
                  [(= var (.> builtins :quasiquote))
                   ;; Sadly quasiquotations may have a side effect so we have to emit
                   ;; even if it will be discarded. A future enhancement would be to pass the
                   ;; return off to the quote emitter and it can decide there
                   (cond
                     [(= ret "") (w/append! out "local _ =")]
                     [ret (w/append! out ret)]
                     [true])
                   (compile-quote (nth node 2) out state 1)]
                  [(= var (.> builtins :unquote)) (fail! "unquote outside of quasiquote")]
                  [(= var (.> builtins :unquote-splice)) (fail! "unquote-splice outside of quasiquote")]
                  [(= var (.> builtins :import))
                   ;; Imports don't do anything at all (and should have be stripped by the optimiser)
                   ;; so we handle the return expression if required.
                   (cond
                     [(= ret nil) (w/append! out "nil")]
                     [(/= ret "")
>>>>>>> 4bbb7b73
                      (w/append! out ret)
                      (w/append! out "nil")]
                     (true))]
                  [true
                    ;; As we're invoking a known symbol here, we can do some fancy stuff. In this case, we just
                    ;; "inline" anything defined in library meta data (such as arithmetic operators).
                    (let* [(meta (and (symbol? head) (= (.> head :var :tag) "native") (.> state :meta (.> head :var :fullName))))
                           (meta-ty (type meta))]
                      ;; Obviously metadata only exists for native expressions. We can only emit it if
                      ;; we're in the right context (statements cannot be emitted when we require an expression) and
                      ;; we've passed in the correct number of arguments.
                      (cond
                        [(= meta-ty "nil")]
                        [(= meta-ty "boolean")]
                        [(= meta-ty "expr")]
                        [(= meta-ty "stmt")
                         ;; Cannot use statements if we're in an expression
                         (unless ret (set! meta nil))]
                        [(= meta-ty "var")
                         ;; We'll have cached the global lookup above
                         (set! meta nil)])

                      (if (and meta (= (pred (# node)) (.> meta :count)))
                        (progn
                          ;; If we're dealing with an expression then we emit the returner first. Statements just
                          ;; return nil.
                          (when (and ret (= (.> meta :tag) "expr"))
                            (w/append! out ret))

                          ;; Emit all entries. Numbers represent an argument, everything else is just
                          ;; appended directly.
                          (with (contents (.> meta :contents))
                                (for i 1 (# contents) 1
                                     (with (entry (nth contents i))
                                           (if (number? entry)
                                             (compile-expression (nth node (succ entry)) out state)
                                             (w/append! out entry)))))

                          ;; If we're dealing with a statement then return nil.
                          (when (and (/= (.> meta :tag) "expr") (/= ret ""))
                            (w/line! out)
                            (w/append! out ret)
                            (w/append! out "nil")
                            (w/line! out)))
                        (progn
                          ;; Alas, just emit as normal
                          (when ret (w/append! out ret))
                          (compile-expression head out state)
                          (w/append! out "(")
                          (for i 2 (# node) 1
                               (when (> i 2) (w/append! out ", "))
                               (compile-expression (nth node i) out state))
                          (w/append! out ")"))))])))
         ((and ret (list? head) (symbol? (car head)) (= (.> head 1 :var) (.> builtins :lambda)))
          ;; If we have a direction invokation of a function then inline it
          (with (args (nth head 2))
                (with (offset 1)
                      (for i 1 (# args) 1
                           (with (var (.> args i :var))
                                 (w/append! out (.. "local " (escape-var var state)))
                                 (if (.> var :isVariadic)
                                   ;; If we're variadic then create a list of each sub expression
                                   (with (count (- (# node) (# args)))
                                         (when (< count 0) (set! count 0))
                                         (w/append! out " = { tag=\"list\", n=")
                                         (w/append! out (number->string count))

                                         ;; Emit each expression into the list.
                                         ;; A future enhancement might be to check if these are statements and if so, push it
                                         (for j 1 count 1
                                              (w/append! out ", ")
                                              (compile-expression (nth node (+ i j)) out state))

                                         (set! offset count)
                                         (w/line! out "}"))
                                   (let* [(expr (nth node (+ i offset)))
                                          (name (escape-var var state))
                                          (ret nil)]
                                     (if expr
                                       (progn
                                         (if (statement? expr)
                                           (progn
                                             (set! ret (.. name " = "))
                                             (w/line! out))
                                           (w/append! out " = "))
                                         (compile-expression expr out state ret)
                                         (w/line! out))
                                       (w/line! out))))))

                      ;; Emit all arguments which haven't been used anywhere
                      (for i (+ (# args) (+ offset 1)) (# node) 1
                           (compile-expression (nth node i) out state "")
                           (w/line! out)))

                (compile-block head out state 3 ret)))
         (true
           ;; Just invoke the expression as normal
           (when ret (w/append! out ret))
           (compile-expression (car node) out state)
           (w/append! out "(")
           (for i 2 (# node) 1
                (when (> i 2) (w/append! out ", "))
                (compile-expression (nth node i) out state))
           (w/append! out ")"))))]
    (true
      (unless (= ret "")
        (when ret (w/append! out ret))
        (cond
          [(symbol? node) (w/append! out (escape-var (.> node :var) state))]
          [(string? node) (w/append! out (string/quoted (.> node :value)))]
          [(number? node) (w/append! out (number->string (.> node :value)))]
          [(key? node) (w/append! out (string/quoted (.> node :value)))] ;; TODO: Should this be a table instead? If so, can we make this more efficient?
          [true (error! (.. "Unknown type: " (type node)))])))))

;; Compile a block of expressions
(defun compile-block (nodes out state start ret)
  (for i start (# nodes) 1
    (with (ret' (if (= i (# nodes)) ret ""))
      (compile-expression (nth nodes i) out state ret'))
    (w/line! out)))

;; Various code to emit before everything else
(defun prelude (out)
  ;; Add some compat stuff
  (w/line! out "if not table.pack then table.pack = function(...) return { n = select(\"#\", ...), ... } end end")
  (w/line! out "if not table.unpack then table.unpack = unpack end")
  (w/line! out "local load = load if _VERSION:find(\"5.1\") then load = function(x, _, _, env) local f, e = loadstring(x); if not f then error(e, 1) end; return setfenv(f, env) end end")

  ;; And cache some useful globals
  (w/line! out "local _select, _unpack, _pack, _error = select, table.unpack, table.pack, error"))

(define backend (struct
                  :createState create-state
                  :escape      escape
                  :escapeVar   escape-var
                  :block       compile-block
                  :expression  compile-expression
                  :prelude     prelude))<|MERGE_RESOLUTION|>--- conflicted
+++ resolved
@@ -27,27 +27,27 @@
                  (upper false)
                  (esc false)]
             (for i 1 (string/#s name) 1
-                 (with (char (string/char-at name i))
-                       (cond
-                         [[and (= char "-")
-                               (-> name (string/char-at <> (pred i)) (string/find <> "[%a%d']"))
-                               (-> name (string/char-at <> (succ i)) (string/find <> "[%a%d']"))]
-                          ;; If we're surrounded by ident characters then conver tthe next one to upper case
-                          (set! upper true)]
-                         [(string/find char "[^%w%d]")
-                          (set! char (-> char (string/byte <>) (string/format "%02x" <>)))
-                          (unless esc
-                            (set! esc true)
-                            (set! out (.. out "_")))
-                          (set! out (.. out char))]
-                         [true
-                           (when esc
-                             (set! esc false)
-                             (set! out (.. out "_")))
-                           (when upper
-                             (set! upper false)
-                             (set! char (string/upper char)))
-                           (set! out (.. out char))])))
+              (with (char (string/char-at name i))
+                (cond
+                  [(and (= char "-")
+                        (-> name (string/char-at <> (pred i)) (string/find <> "[%a%d']"))
+                        (-> name (string/char-at <> (succ i)) (string/find <> "[%a%d']")))
+                   ;; If we're surrounded by ident characters then conver tthe next one to upper case
+                   (set! upper true)]
+                  [(string/find char "[^%w%d]")
+                   (set! char (-> char (string/byte <>) (string/format "%02x" <>)))
+                   (unless esc
+                     (set! esc true)
+                     (set! out (.. out "_")))
+                   (set! out (.. out char))]
+                  [true
+                    (when esc
+                      (set! esc false)
+                      (set! out (.. out "_")))
+                    (when upper
+                      (set! upper false)
+                      (set! char (string/upper char)))
+                    (set! out (.. out char))])))
             (when esc (set! out (.. out "_")))
             out)]))
 
@@ -75,7 +75,7 @@
         [(list? first)
          (with (func (car first))
                ;; If we're invoking a lambda than we can inline it.
-               (and (symbol? func) (= (.> func :var) (.> builtins :lambda))))]
+           (and (symbol? func) (= (.> func :var) (.> builtins :lambda))))]
         [true false]))
     false))
 
@@ -91,61 +91,6 @@
     (compile-expression node out state)
     (with (ty (type node))
       (cond
-<<<<<<< HEAD
-        ((= ty "string") (w/append! out (string/quoted (.> node :value))))
-        ((= ty "number") (w/append! out (number->string (.> node :value))))
-        ((= ty "symbol")
-          (w/append! out (.. "{ tag=\"symbol\", contents=" (string/quoted (.> node :contents))))
-          (when (.> node :var)
-            (w/append! out (.. ", var=" (string/quoted(number->string (.> node :var))))))
-          (w/append! out "}"))
-        ((= ty "key")
-          (w/append! out (string/.. "{tag=\"key\", value=" (string/quoted (.> node :value)) "}")))
-        ((= ty "list")
-          (with (first (car node))
-            (cond
-              ((and (symbol? first) (or (= (.> first :var) (.> builtins :unquote)) (= (.> :var) (.> builtins :unquote-splice))))
-                (compile-quote (nth node 2) out state (and level (pred level))))
-              ((and (symbol? first) (= (.> first :var) (.> builtins :syntax-quote)))
-                (compile-quote (nth node 2) out state (and level (succ level))))
-              (true
-                (with (contains-unsplice false)
-                  (for-each sub node
-                    (when (and (list? sub) (symbol? (car sub)) (= (.> sub 1 :var) (.> builtins :unquote-splice)))
-                      (set! contains-unsplice true)))
-                  (if contains-unsplice
-                    (with (offset 0)
-                      ;; If we have an unsplice then we have to compile it as a block
-                      (w/begin-block! out "(function()")
-                      (w/line! out "local _offset, _result, _temp = 0, {tag=\"list\",n=0}")
-                      (for i 1 (# node) 1
-                        (with (sub (nth node i))
-                          (if (and (list? sub) (symbol? (car sub)) (= (.> sub 1 :var) (.> builtins :unquote-splice)))
-                            (progn
-                              ;; Every unquote-splice subtracts one from the offset position
-                              (inc! offset)
-
-                              (w/append! out "_temp = ")
-                              (compile-quote (nth sub 2) out state (pred level))
-                              (w/line! out)
-
-                              (w/line! out (string/.. "for _c = 1, _temp.n do _result[" (number->string (- i offset)) " + _c + _offset] = _temp[_c] end"))
-                              (w/line! out "_offset = _offset + _temp.n"))
-                            (progn
-                              (w/append! out (string/.. "_result[" (number->string (- i offset)) " + _offset] = "))
-                              (compile-quote sub out state level)
-                              (w/line! out)))))
-                      (w/line! out (.. "_result.n = _offset + " (number->string (- (# node) offset))))
-                      (w/line! out "return _result")
-                      (w/end-block! out "end)()"))
-                    (progn
-                      (w/append! out (.. "{tag = \"list\", n = " (number->string (# node))))
-                      (for-each sub node
-                        (w/append! out ", ")
-                        (compile-quote sub out state level))
-                      (w/append! out "}"))))))))
-        (true (error! (.. "Unknown type " ty)))))))
-=======
         [(= ty "string") (w/append! out (string/quoted (.> node :value)))]
         [(= ty "number") (w/append! out (number->string (.> node :value)))]
         [(= ty "symbol")
@@ -160,13 +105,13 @@
            (cond
              [(and (symbol? first) (or (= (.> first :var) (.> builtins :unquote)) (= (.> :var) (.> builtins :unquote-splice))))
               (compile-quote (nth node 2) out state (and level (pred level)))]
-             [(and (symbol? first) (= (.> first :var) (.> builtins :quasiquote)))
+             [(and (symbol? first) (= (.> first :var) (.> builtins :syntax-quote)))
               (compile-quote (nth node 2) out state (and level (succ level)))]
              [true
                (with (contains-unsplice false)
                  (for-each sub node
-                           (when (and (list? sub) (symbol? (car sub)) (= (.> sub 1 :var) (.> builtins :unquote-splice)))
-                             (set! contains-unsplice true)))
+                   (when (and (list? sub) (symbol? (car sub)) (= (.> sub 1 :var) (.> builtins :unquote-splice)))
+                     (set! contains-unsplice true)))
                  (if contains-unsplice
                    (with (offset 0)
                      ;; If we have an unsplice then we have to compile it as a block
@@ -195,19 +140,18 @@
                    (progn
                      (w/append! out (.. "{tag = \"list\", n = " (number->string (# node))))
                      (for-each sub node
-                       (w/append! out ", ")
-                       (compile-quote sub out state level))
+                               (w/append! out ", ")
+                               (compile-quote sub out state level))
                      (w/append! out "}"))))]))]
-        [true (error! (.. "Unknown type " ty))]))))
->>>>>>> 4bbb7b73
+        (true (error! (.. "Unknown type " ty)))))))
 
 (defun compile-expression (node out state ret)
   (cond
     [(list? node)
      (with (head (car node))
-       (cond
-         ((symbol? head)
-          (with (var (.> head :var))
+           (cond
+             [(symbol? head)
+              (with (var (.> head :var))
                 (cond
                   [(= var (.> builtins :lambda))
                    (unless (= ret "")
@@ -220,56 +164,56 @@
                        ;; We stop when we find one: after all, we can't emit successive args
                        (w/append! out "(function(")
                        (while (and (<= i (# args)) (! variadic))
-                              (when (> i 1) (w/append! out ", "))
-                              (with (var (.> args i :var))
-                                    (if (.> var :isVariadic)
-                                      (progn
-                                        (w/append! out "...")
-                                        (set! variadic i))
-                                      (w/append! out (escape-var var state))))
-                              (inc! i))
+                         (when (> i 1) (w/append! out ", "))
+                         (with (var (.> args i :var))
+                           (if (.> var :isVariadic)
+                             (progn
+                               (w/append! out "...")
+                               (set! variadic i))
+                             (w/append! out (escape-var var state))))
+                         (inc! i))
                        (w/begin-block! out ")")
 
                        (when variadic
                          (with (args-var (escape-var (.> args variadic :var) state))
-                               (if (= variadic (# args))
-                                 ;; If it is the last argument then just pack it up into a list
-                                 (w/line! out (string/.. "local " args-var " = _pack(...) " args-var ".tag = \"list\""))
-                                 (with (remaining (- (# args) variadic))
-                                       ;; Otherwise everything is a tad more complicated. We first store the number
-                                       ;; of arguments to add to our variadic, as well as predeclaring all args
-                                       (w/line! out (.. "local _n = _select(\"#\", ...) - " (number->string remaining)))
-
-                                       (w/append! out (.. "local " args-var))
-                                       (for i (succ variadic) (# args) 1
-                                            (w/append! out ", ")
-                                            (w/append! out (escape-var (.> args i :var) state)))
-                                       (w/line! out)
-
-                                       (w/begin-block! out "if _n > 0 then")
-                                       ;; If we have something to insert into the variadic area then we pack and unpack
-                                       ;; the section. It might be more efficient to pack it and append/assign to the various
-                                       ;; regions, but that can be profiled later.
-                                       (w/append! out args-var)
-                                       (w/line! out " = { tag=\"list\", n=_n, _unpack(_pack(...), 1, _n)}")
-
-                                       (for i (succ variadic) (# args) 1
-                                            (w/append! out (escape-var (.> args i :var) state))
-                                            (when (< i (# args)) (w/append! out ", ")))
-                                       (w/line! out " = select(_n + 1, ...)")
-
-                                       (w/next-block! out "else")
-                                       ;; Otherwise we'll just assign an empt list to the variadic and pass the ... to the
-                                       ;; remaining args
-                                       (w/append! out args-var)
-                                       (w/line! out " = { tag=\"list\", n=0}")
-
-                                       (for i (succ variadic) (# args) 1
-                                            (w/append! out (escape-var (.> args i :var) state))
-                                            (when (< i (# args)) (w/append! out ", ")))
-                                       (w/line! out " = ...")
-
-                                       (w/end-block! out "end")))))
+                           (if (= variadic (# args))
+                             ;; If it is the last argument then just pack it up into a list
+                             (w/line! out (string/.. "local " args-var " = _pack(...) " args-var ".tag = \"list\""))
+                             (with (remaining (- (# args) variadic))
+                               ;; Otherwise everything is a tad more complicated. We first store the number
+                               ;; of arguments to add to our variadic, as well as predeclaring all args
+                               (w/line! out (.. "local _n = _select(\"#\", ...) - " (number->string remaining)))
+
+                               (w/append! out (.. "local " args-var))
+                               (for i (succ variadic) (# args) 1
+                                    (w/append! out ", ")
+                                    (w/append! out (escape-var (.> args i :var) state)))
+                               (w/line! out)
+
+                               (w/begin-block! out "if _n > 0 then")
+                               ;; If we have something to insert into the variadic area then we pack and unpack
+                               ;; the section. It might be more efficient to pack it and append/assign to the various
+                               ;; regions, but that can be profiled later.
+                               (w/append! out args-var)
+                               (w/line! out " = { tag=\"list\", n=_n, _unpack(_pack(...), 1, _n)}")
+
+                               (for i (succ variadic) (# args) 1
+                                    (w/append! out (escape-var (.> args i :var) state))
+                                    (when (< i (# args)) (w/append! out ", ")))
+                               (w/line! out " = select(_n + 1, ...)")
+
+                               (w/next-block! out "else")
+                               ;; Otherwise we'll just assign an empt list to the variadic and pass the ... to the
+                               ;; remaining args
+                               (w/append! out args-var)
+                               (w/line! out " = { tag=\"list\", n=0}")
+
+                               (for i (succ variadic) (# args) 1
+                                    (w/append! out (escape-var (.> args i :var) state))
+                                    (when (< i (# args)) (w/append! out ", ")))
+                               (w/line! out " = ...")
+
+                               (w/end-block! out "end")))))
                        (compile-block node out state 3 "return ")
                        (w/unindent! out)
                        (w/append! out "end)")))]
@@ -284,42 +228,42 @@
                        (set! ret "return "))
 
                      (with (i 2)
-                           (while (and (! had-final) (<= i (# node)))
-                                  (let* [(item (nth node i))
-                                         (case (nth item 1))
-                                         (is-final (truthy? case))]
-
-                                    ;; We stop iterating after a branch marked "true" and just invoke the code.
-                                    (cond
-                                      (is-final (when (= i 2) (w/append! out "do"))) ;; TODO: Could we dec! the ends variable instead?
-                                      ((statement? case)
-                                       ;; We flatten if statements branching on an if by declaring a temp variable
-                                       ;; and assigning the branch result to it.
-                                       ;; If we're not the first condition then we also have to indent everything once.
-                                       ;; A further enhancement would be to detect or and and patterns and convert them
-                                       ;; to the relevant expression.
-                                       (when (> i 2)
-                                         (w/indent! out)
-                                         (w/line! out)
-                                         (inc! ends))
-                                       (with (tmp (escape-var (struct :name "temp") state))
-                                             (w/line! out (.. "local " tmp))
-                                             (compile-expression case out state (.. tmp " = "))
-                                             (w/line! out)
-                                             (w/line! out (.. "if " tmp " then"))))
-                                      (true
-                                        (w/append! out "if ")
-                                        (compile-expression case out state)
-                                        (w/append! out " then")))
-
-                                    (w/indent! out) (w/line! out)
-                                    (compile-block item out state 2 ret)
-                                    (w/unindent! out)
-
-                                    (if is-final
-                                      (set! had-final true)
-                                      (w/append! out "else"))
-                                    (inc! i))))
+                       (while (and (! had-final) (<= i (# node)))
+                         (let* [(item (nth node i))
+                                (case (nth item 1))
+                                (is-final (truthy? case))]
+
+                           ;; We stop iterating after a branch marked "true" and just invoke the code.
+                           (cond
+                             [is-final (when (= i 2) (w/append! out "do"))] ;; TODO: Could we dec! the ends variable instead?
+                             [(statement? case)
+                              ;; We flatten if statements branching on an if by declaring a temp variable
+                              ;; and assigning the branch result to it.
+                              ;; If we're not the first condition then we also have to indent everything once.
+                              ;; A further enhancement would be to detect or and and patterns and convert them
+                              ;; to the relevant expression.
+                              (when (> i 2)
+                                (w/indent! out)
+                                (w/line! out)
+                                (inc! ends))
+                              (with (tmp (escape-var (struct :name "temp") state))
+                                (w/line! out (.. "local " tmp))
+                                (compile-expression case out state (.. tmp " = "))
+                                (w/line! out)
+                                (w/line! out (.. "if " tmp " then")))]
+                             [true
+                               (w/append! out "if ")
+                               (compile-expression case out state)
+                               (w/append! out " then")])
+
+                           (w/indent! out) (w/line! out)
+                           (compile-block item out state 2 ret)
+                           (w/unindent! out)
+
+                           (if is-final
+                             (set! had-final true)
+                             (w/append! out "else"))
+                           (inc! i))))
 
                      ;; If we didn't hit a true branch then we should error at runtime
                      (unless had-final
@@ -329,8 +273,8 @@
 
                      ;; End each nested block
                      (for i 1 ends 1
-                          (w/append! out "end")
-                          (when (< i ends) (w/unindent! out) (w/line! out)))
+                       (w/append! out "end")
+                       (when (< i ends) (w/unindent! out) (w/line! out)))
 
                      ;; And finish of the closure if required
                      (when closure
@@ -350,18 +294,17 @@
                    (let* [(meta (.> state :meta (.> node :defVar :fullName)))
                           (ty (type meta))]
                      (cond
-                       ((= ty "nil")
+                       [(= ty "nil")
                         ;; Otherwise just copy it from the normal value
-                        (w/append! out (string/format "%s = _libs[%q]" (escape-var (.> node :defVar) state) (.> node :defVar :fullName))))
-
-                       ((= ty "var")
+                        (w/append! out (string/format "%s = _libs[%q]" (escape-var (.> node :defVar) state) (.> node :defVar :fullName)))]
+
+                       [(= ty "var")
                         ;; Create an alias to a variable
-                        (w/append! out (string/format "%s = %s" (escape-var (.> node :defVar) state) (.> meta :contents))))
-
-                       ((or (= ty "expr") (= ty "stmt"))
+                        (w/append! out (string/format "%s = %s" (escape-var (.> node :defVar) state) (.> meta :contents)))]
+
+                       [(or (= ty "expr") (= ty "stmt"))
                         ;; Generate a custom function wrapper
                         (with (count (.> meta :count))
-<<<<<<< HEAD
                           (w/append! out (string/format "%s = function(" (escape-var (.> node :defVar) state)))
                           (for i 1 count 1
                             (unless (= i 1) (w/append! out ", "))
@@ -377,53 +320,14 @@
                               (w/append! out (.. "v" (string->number entry)))
                               (w/append! out entry)))
 
-                          (w/append! out " end"))))))
-                ((= var (.> builtins :quote))
-                  ;; Quotations are "pure" so we don't have to emit anything
-                  (unless (= ret "")
-                    (when ret (w/append! out ret))
-                    (compile-quote (nth node 2) out state)))
-                ((= var (.> builtins :syntax-quote))
-                  ;; Sadly syntax-quotes may have a side effect so we have to emit
-                  ;; even if it will be discarded. A future enhancement would be to pass the
-                  ;; return off to the quote emitter and it can decide there
-                  (cond
-                    [(= ret "") (w/append! out "local _ =")]
-                    [ret (w/append! out ret)]
-                    [true])
-                  (compile-quote (nth node 2) out state 1))
-                ((= var (.> builtins :unquote)) (fail! "unquote outside of syntax-quote"))
-                ((= var (.> builtins :unquote-splice)) (fail! "unquote-splice outside of syntax-quote"))
-                ((= var (.> builtins :import))
-                  ;; Imports don't do anything at all (and should have be stripped by the optimiser)
-                  ;; so we handle the return expression if required.
-                  (cond
-                    ((= ret nil) (w/append! out "nil"))
-                    ((/= ret "")
-=======
-                              (w/append! out (string/format "%s = function(" (escape-var (.> node :defVar) state)))
-                              (for i 1 count 1
-                                   (unless (= i 1) (w/append! out ", "))
-                                   (w/append! out (.. "v" (string->number i))))
-                              (w/append! out ") ")
-
-                              ;; Return the value if required
-                              (when (= ty "expr") (w/append! out "return "))
-
-                              ;; And create the template
-                              (for-each entry (.> meta :contents)
-                                        (if (number? entry)
-                                          (w/append! out (.. "v" (string->number entry)))
-                                          (w/append! out entry)))
-
-                              (w/append! out " end")))))]
+                          (w/append! out " end"))]))]
                   [(= var (.> builtins :quote))
                    ;; Quotations are "pure" so we don't have to emit anything
                    (unless (= ret "")
                      (when ret (w/append! out ret))
                      (compile-quote (nth node 2) out state))]
-                  [(= var (.> builtins :quasiquote))
-                   ;; Sadly quasiquotations may have a side effect so we have to emit
+                  [(= var (.> builtins :syntax-quote))
+                   ;; Sadly syntax-quotes may have a side effect so we have to emit
                    ;; even if it will be discarded. A future enhancement would be to pass the
                    ;; return off to the quote emitter and it can decide there
                    (cond
@@ -431,15 +335,14 @@
                      [ret (w/append! out ret)]
                      [true])
                    (compile-quote (nth node 2) out state 1)]
-                  [(= var (.> builtins :unquote)) (fail! "unquote outside of quasiquote")]
-                  [(= var (.> builtins :unquote-splice)) (fail! "unquote-splice outside of quasiquote")]
+                  [(= var (.> builtins :unquote)) (fail! "unquote outside of syntax-quote")]
+                  [(= var (.> builtins :unquote-splice)) (fail! "unquote-splice outside of syntax-quote")]
                   [(= var (.> builtins :import))
                    ;; Imports don't do anything at all (and should have be stripped by the optimiser)
                    ;; so we handle the return expression if required.
                    (cond
                      [(= ret nil) (w/append! out "nil")]
                      [(/= ret "")
->>>>>>> 4bbb7b73
                       (w/append! out ret)
                       (w/append! out "nil")]
                      (true))]
@@ -472,11 +375,11 @@
                           ;; Emit all entries. Numbers represent an argument, everything else is just
                           ;; appended directly.
                           (with (contents (.> meta :contents))
-                                (for i 1 (# contents) 1
-                                     (with (entry (nth contents i))
-                                           (if (number? entry)
-                                             (compile-expression (nth node (succ entry)) out state)
-                                             (w/append! out entry)))))
+                            (for i 1 (# contents) 1
+                              (with (entry (nth contents i))
+                                (if (number? entry)
+                                  (compile-expression (nth node (succ entry)) out state)
+                                  (w/append! out entry)))))
 
                           ;; If we're dealing with a statement then return nil.
                           (when (and (/= (.> meta :tag) "expr") (/= ret ""))
@@ -490,61 +393,61 @@
                           (compile-expression head out state)
                           (w/append! out "(")
                           (for i 2 (# node) 1
-                               (when (> i 2) (w/append! out ", "))
-                               (compile-expression (nth node i) out state))
-                          (w/append! out ")"))))])))
-         ((and ret (list? head) (symbol? (car head)) (= (.> head 1 :var) (.> builtins :lambda)))
-          ;; If we have a direction invokation of a function then inline it
-          (with (args (nth head 2))
-                (with (offset 1)
-                      (for i 1 (# args) 1
-                           (with (var (.> args i :var))
-                                 (w/append! out (.. "local " (escape-var var state)))
-                                 (if (.> var :isVariadic)
-                                   ;; If we're variadic then create a list of each sub expression
-                                   (with (count (- (# node) (# args)))
-                                         (when (< count 0) (set! count 0))
-                                         (w/append! out " = { tag=\"list\", n=")
-                                         (w/append! out (number->string count))
-
-                                         ;; Emit each expression into the list.
-                                         ;; A future enhancement might be to check if these are statements and if so, push it
-                                         (for j 1 count 1
-                                              (w/append! out ", ")
-                                              (compile-expression (nth node (+ i j)) out state))
-
-                                         (set! offset count)
-                                         (w/line! out "}"))
-                                   (let* [(expr (nth node (+ i offset)))
-                                          (name (escape-var var state))
-                                          (ret nil)]
-                                     (if expr
-                                       (progn
-                                         (if (statement? expr)
-                                           (progn
-                                             (set! ret (.. name " = "))
-                                             (w/line! out))
-                                           (w/append! out " = "))
-                                         (compile-expression expr out state ret)
-                                         (w/line! out))
-                                       (w/line! out))))))
-
-                      ;; Emit all arguments which haven't been used anywhere
-                      (for i (+ (# args) (+ offset 1)) (# node) 1
-                           (compile-expression (nth node i) out state "")
-                           (w/line! out)))
-
-                (compile-block head out state 3 ret)))
-         (true
-           ;; Just invoke the expression as normal
-           (when ret (w/append! out ret))
-           (compile-expression (car node) out state)
-           (w/append! out "(")
-           (for i 2 (# node) 1
-                (when (> i 2) (w/append! out ", "))
-                (compile-expression (nth node i) out state))
-           (w/append! out ")"))))]
-    (true
+                            (when (> i 2) (w/append! out ", "))
+                            (compile-expression (nth node i) out state))
+                          (w/append! out ")"))))]))]
+             [(and ret (list? head) (symbol? (car head)) (= (.> head 1 :var) (.> builtins :lambda)))
+              ;; If we have a direction invokation of a function then inline it
+              (let* [(args (nth head 2))
+                     (offset 1)]
+                (for i 1 (# args) 1
+                  (with (var (.> args i :var))
+                    (w/append! out (.. "local " (escape-var var state)))
+                    (if (.> var :isVariadic)
+                      ;; If we're variadic then create a list of each sub expression
+                      (with (count (- (# node) (# args)))
+                        (when (< count 0) (set! count 0))
+                        (w/append! out " = { tag=\"list\", n=")
+                        (w/append! out (number->string count))
+
+                        ;; Emit each expression into the list.
+                        ;; A future enhancement might be to check if these are statements and if so, push it
+                        (for j 1 count 1
+                          (w/append! out ", ")
+                          (compile-expression (nth node (+ i j)) out state))
+
+                        (set! offset count)
+                        (w/line! out "}"))
+                      (let* [(expr (nth node (+ i offset)))
+                             (name (escape-var var state))
+                             (ret nil)]
+                        (if expr
+                          (progn
+                            (if (statement? expr)
+                              (progn
+                                (set! ret (.. name " = "))
+                                (w/line! out))
+                              (w/append! out " = "))
+                            (compile-expression expr out state ret)
+                            (w/line! out))
+                          (w/line! out))))))
+
+                ;; Emit all arguments which haven't been used anywhere
+                (for i (+ (# args) (+ offset 1)) (# node) 1
+                     (compile-expression (nth node i) out state "")
+                     (w/line! out))
+
+                (compile-block head out state 3 ret))]
+             [true
+               ;; Just invoke the expression as normal
+               (when ret (w/append! out ret))
+               (compile-expression (car node) out state)
+               (w/append! out "(")
+               (for i 2 (# node) 1
+                 (when (> i 2) (w/append! out ", "))
+                 (compile-expression (nth node i) out state))
+               (w/append! out ")")]))]
+    [true
       (unless (= ret "")
         (when ret (w/append! out ret))
         (cond
@@ -552,7 +455,8 @@
           [(string? node) (w/append! out (string/quoted (.> node :value)))]
           [(number? node) (w/append! out (number->string (.> node :value)))]
           [(key? node) (w/append! out (string/quoted (.> node :value)))] ;; TODO: Should this be a table instead? If so, can we make this more efficient?
-          [true (error! (.. "Unknown type: " (type node)))])))))
+          [true (error! (.. "Unknown type: " (type node)))]
+          ))]))
 
 ;; Compile a block of expressions
 (defun compile-block (nodes out state start ret)
