--- conflicted
+++ resolved
@@ -5,49 +5,26 @@
     (traverse-node node visitor)
     (with (tag (.> node :tag))
       (cond
-<<<<<<< HEAD
-        ((or (= tag "string") (= tag "number") (= tag "key") (= tag "symbol"))
-          node)
-        ((= tag "list")
-          (with (first (nth node 1))
-            (if (and first (= (.> first :tag) "symbol"))
-              (cond
-                ((or (= (.> first :contents) "unquote") (= (.> first :contents) "unquote-splice"))
-                  (.<! node 2 (traverse-quote (nth node 2) visitor (pred level)))
-                  node)
-                ((= (.> first :contents) "syntax-quote")
-                  (.<! node 2 (traverse-quote (nth node 2) visitor (succ level)))
-                  node)
-                (true
-                  (for i 1 (# node) 1
-                    (.<! node i (traverse-quote (nth node i) visitor level)))
-                  node))
-              (progn
-                (for i 1 (# node) 1
-                  (.<! node i (traverse-quote (nth node i) visitor level)))
-                node))))
-=======
         [(or (= tag "string") (= tag "number") (= tag "key") (= tag "symbol"))
          node]
         [(= tag "list")
          (with (first (nth node 1))
-               (if (and first (= (.> first :tag) "symbol"))
-                 (cond
-                   [(or (= (.> first :contents) "unquote") (= (.> first :contents) "unquote-splice"))
-                    (.<! node 2 (traverse-quote (nth node 2) visitor (pred level)))
-                    node]
-                   [(= (.> first :contents) "quasiquote")
-                    (.<! node 2 (traverse-quote (nth node 2) visitor (succ level)))
-                    node]
-                   [true
-                     (for i 1 (# node) 1
-                          (.<! node i (traverse-quote (nth node i) visitor level)))
-                     node])
-                 (progn
-                   (for i 1 (# node) 1
-                        (.<! node i (traverse-quote (nth node i) visitor level)))
-                   node)))]
->>>>>>> 4bbb7b73
+           (if (and first (= (.> first :tag) "symbol"))
+             (cond
+               [(or (= (.> first :contents) "unquote") (= (.> first :contents) "unquote-splice"))
+                (.<! node 2 (traverse-quote (nth node 2) visitor (pred level)))
+                node]
+               [(= (.> first :contents) "syntax-quote")
+                (.<! node 2 (traverse-quote (nth node 2) visitor (succ level)))
+                node]
+               [true
+                 (for i 1 (# node) 1
+                   (.<! node i (traverse-quote (nth node i) visitor level)))
+                 node])
+             (progn
+               (for i 1 (# node) 1
+                 (.<! node i (traverse-quote (nth node i) visitor level)))
+               node)))]
         (error! (.. "Unknown tag " tag))))))
 
 (defun traverse-node (node visitor)
@@ -57,91 +34,49 @@
        (visitor node visitor)]
       [(= tag "list")
        (with (first (car node))
-             ;; Visit initial node
-             (set! first (visitor first visitor))
-             (.<! node 1 first)
+         ;; Visit initial node
+         (set! first (visitor first visitor))
+         (.<! node 1 first)
 
-<<<<<<< HEAD
-          (if (= (.> first :tag) "symbol")
-            (let* [(func (.> first :var))
-                   (funct (.> func :tag))]
-              (cond
-                ((= func (.> builtins :lambda))
-                  (traverse-block node 3 visitor)
-                  (visitor node visitor))
-                ((= func (.> builtins :cond))
-                  (for i 2 (# node) 1
-                    (with (case (nth node i))
-                      (.<! case 1 (traverse-node (nth case 1) visitor))
-                      (traverse-block case 2 visitor)))
-                  (visitor node visitor))
-                ((= func (.> builtins :set!))
-                  (.<! node 3 (traverse-node (nth node 3) visitor))
-                  (visitor node visitor))
-                ((= func (.> builtins :quote))
-                  (visitor node visitor))
-                ((= func (.> builtins :syntax-quote))
-                  (.<! node 2 (traverse-quote (nth node 2) visitor 1))
-                  (visitor node visitor))
-                ((or (= func (.> builtins :unquote)) (= func (.> builtins :unquote-splice)))
-                  (fail! "unquote/unquote-splice should never appear head"))
-                ((or (= func (.> builtins :define)) (= func (.> builtins :define-macro)))
-                  (.<! node (# node) (traverse-node (nth node (# node)) visitor))
-                  (visitor node visitor))
-                ((= func (.> builtins :define-native))
-                  (visitor node visitor))
-                ((= func (.> builtins :import))
-                  (visitor node visitor))
-                ((or (= funct "defined") (= funct "arg") (= funct "native") (= funct "macro"))
-                  (traverse-list node 1 visitor)
-                  (visitor node visitor))
-                (true
-                  (fail! (.. "Unknown kind " funct " for variable " (.> func :name))))))
-            (progn
-              (traverse-list node 1 visitor)
-              (visitor node visitor)))))
-      (true (error! (.. "Unknown tag " tag))))))
-=======
-             (if (= (.> first :tag) "symbol")
-               (let* [(func (.> first :var))
-                      (funct (.> func :tag))]
-                 (cond
-                   [(= func (.> builtins :lambda))
-                    (traverse-block node 3 visitor)
-                    (visitor node visitor)]
-                   [(= func (.> builtins :cond))
-                    (for i 2 (# node) 1
-                         (with (case (nth node i))
-                               (.<! case 1 (traverse-node (nth case 1) visitor))
-                               (traverse-block case 2 visitor)))
-                    (visitor node visitor)]
-                   [(= func (.> builtins :set!))
-                    (.<! node 3 (traverse-node (nth node 3) visitor))
-                    (visitor node visitor)]
-                   [(= func (.> builtins :quote))
-                    (visitor node visitor)]
-                   [(= func (.> builtins :quasiquote))
-                    (.<! node 2 (traverse-quote (nth node 2) visitor 1))
-                    (visitor node visitor)]
-                   [(or (= func (.> builtins :unquote)) (= func (.> builtins :unquote-splice)))
-                    (fail! "unquote/unquote-splice should never appear head")]
-                   [(or (= func (.> builtins :define)) (= func (.> builtins :define-macro)))
-                    (.<! node (# node) (traverse-node (nth node (# node)) visitor))
-                    (visitor node visitor)]
-                   [(= func (.> builtins :define-native))
-                    (visitor node visitor)]
-                   [(= func (.> builtins :import))
-                    (visitor node visitor)]
-                   [(or (= funct "defined") (= funct "arg") (= funct "native") (= funct "macro"))
-                    (traverse-list node 1 visitor)
-                    (visitor node visitor)]
-                   [true
-                     (fail! (.. "Unknown kind " funct " for variable " (.> func :name)))]))
-               (progn
-                 (traverse-list node 1 visitor)
-                 (visitor node visitor))))]
+         (if (= (.> first :tag) "symbol")
+           (let* [(func (.> first :var))
+                  (funct (.> func :tag))]
+             (cond
+               [(= func (.> builtins :lambda))
+                (traverse-block node 3 visitor)
+                (visitor node visitor)]
+               [(= func (.> builtins :cond))
+                (for i 2 (# node) 1
+                     (with (case (nth node i))
+                           (.<! case 1 (traverse-node (nth case 1) visitor))
+                           (traverse-block case 2 visitor)))
+                (visitor node visitor)]
+               [(= func (.> builtins :set!))
+                (.<! node 3 (traverse-node (nth node 3) visitor))
+                (visitor node visitor)]
+               [(= func (.> builtins :quote))
+                (visitor node visitor)]
+               [(= func (.> builtins :syntax-quote))
+                (.<! node 2 (traverse-quote (nth node 2) visitor 1))
+                (visitor node visitor)]
+               [(or (= func (.> builtins :unquote)) (= func (.> builtins :unquote-splice)))
+                (fail! "unquote/unquote-splice should never appear head")]
+               [(or (= func (.> builtins :define)) (= func (.> builtins :define-macro)))
+                (.<! node (# node) (traverse-node (nth node (# node)) visitor))
+                (visitor node visitor)]
+               [(= func (.> builtins :define-native))
+                (visitor node visitor)]
+               [(= func (.> builtins :import))
+                (visitor node visitor)]
+               [(or (= funct "defined") (= funct "arg") (= funct "native") (= funct "macro"))
+                (traverse-list node 1 visitor)
+                (visitor node visitor)]
+               [true
+                 (fail! (.. "Unknown kind " funct " for variable " (.> func :name)))]))
+           (progn
+             (traverse-list node 1 visitor)
+             (visitor node visitor))))]
       [true (error! (.. "Unknown tag " tag))])))
->>>>>>> 4bbb7b73
 
 
 ;; Visit a block, simplifying trivial nodes
