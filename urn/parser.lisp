(import string)
(import urn/logger logger)
(import function (cut))

(defun hex-digit? (char)
  "Determines whether CHAR is a hecharadecimal digit"
  :hidden
  (or (between? char "0" "9") (between? char "a" "f") (between? char "A" "F")))

(defun bin-digit? (char)
  "Determines whether char is a binary digit"
  :hidden
  (or (= char "0") (= char "1")))

(defun terminator? (char)
  "Determines whether CHAR is a terminator of a block"
  :hidden
  (or (= char "\n") (= char " ") (= char "\t") (= char "(") (= char ")") (= char "[") (= char "]") (= char "{") (= char "}") (= char "")))

(defun digit-error! (pos name char)
  "Generate an error at POS where a NAME digit was expected and CHAR received instead"
  :hidden
  (logger/print-error! (string/format "Expected %s digit, got %s" name (if (= char "")
                                                                         "eof"
                                                                         (string/quoted char))))
  (logger/put-trace! pos)
  (logger/put-lines! false
    pos  "Invalid digit here")
  (fail! "Lexing failed"))

(defun lex (str name)
  "Lex STR from a file called NAME, returning a series of tokens"
  (let* ((lines (string/split str "\n"))
         (line 1)
         (column 1)
         (offset 1)
         (length (string/#s str))
         (out '())
         ;; Consumes a single symbol and increments the position
         (consume! (lambda ()
                     (if (= (string/char-at str offset) "\n")
                       (progn
                         (inc! line)
                         (set! column 1))
                       (inc! column))
                     (inc! offset)))
          ;; Generates a table with the current position
         (position (lambda () (struct :line line :column column :offset offset)))
         ;; Generates a table with a particular range
         (range (lambda (start finish) (struct :start start :finish (or finish start) :lines lines :name name)))
         ;; Appends a struct to the list
         (append-with! (lambda (data start finish)
                         (let ((start (or start (position)))
                                (finish (or finish (position))))
                           (.<! data :range (range start finish))
                           (.<! data :contents (string/sub str (.> start :offset) (.> finish :offset)))
                           (push-cdr! out data))))
         ;; Appends a token to the list
         (append! (lambda (tag start finish)
                    (append-with! (struct :tag tag) start finish)))
         (parse-base (lambda (name p base)
                       (let* [(start offset)
                              (char (string/char-at str offset))]
                         ;; Require at least one character
                         (unless (p char) (digit-error! (range (position)) name char))

                         ;; Consume all remaining characters matching this
                         (set! char (string/char-at str (succ offset)))
                         (while (p char)
                           (consume!)
                           (set! char (string/char-at str (succ offset))))

                         ;; And conver the digit to a string
                         (string->number (string/sub str start offset) base)))))
    ;; Scan the input stream, consume one character, then reading til the end of that token.
    (while (<= offset length)
      (with (char (string/char-at str offset))
        (cond
<<<<<<< HEAD
          ((or (= char "\n") (= char "\t") (= char " ")))
          ((= char "(") (append-with! (struct :tag "open" :close ")")))
          ((= char ")") (append-with! (struct :tag "close" :open "(")))
          ((= char "[") (append-with! (struct :tag "open" :close "]")))
          ((= char "]") (append-with! (struct :tag "close" :open "[")))
          ((= char "{") (append-with! (struct :tag "open" :close "}")))
          ((= char "}") (append-with! (struct :tag "close" :open "{")))
          ((= char "'") (append! "quote"))
          ((= char "`") (append! "syntax-quote"))
          ((= char "~") (append! "quasiquote"))
          ((= char ",") (if (= (string/char-at str (succ offset)) "@")
            (with (start (position))
              (consume!)
              (append! "unquote-splice" start))
            (append! "unquote")))
          ((string/find str "^%-?%.?[0-9]" offset)
            (let [(start (position))
                  (negative (= char "-"))]
              ;; Check whether this number is negative
              (when negative
                (consume!)
                (set! char (string/char-at str offset)))

              (with (val (cond
                           ;; Parse hexadecimal digits
                           ((and (= char "0") (= (string/char-at str (succ offset)) "x"))
                             (consume!)
                             (consume!)
                             (with (res (parse-base "hexadecimal" hex-digit? 16))
                               (when negative (set! res (- 0 res))
                               res)))
                           ;; Parse binary digits
                           ((and (= char "0") (= (string/char-at str (succ offset)) "b"))
                             (consume!)
                             (consume!)
                             (with (res (parse-base "binary" bin-digit? 2))
                               (when negative (set! res (- 0 res))
                               res)))
                           (true
                             ;; Parse leading digits
                             (while (between? (string/char-at str (succ offset))  "0" "9")
                               (consume!))

                             ;; Consume decimal places
                             (when (= (string/char-at str (succ offset)) ".")
                               (consume!)
                               (while (between? (string/char-at str (succ offset))  "0" "9")
                                 (consume!)))

                             ;; Consume exponent
                             (set! char (string/char-at str (succ offset)))
                             (when (or (= char "e") (= char "E"))
                               (consume!)
                               (set! char (string/char-at str (succ offset)))

                               ;; Gobble positive/negative bit
                               (when (or (= char "-") (= char "+")) (consume!))

                               ;; And exponent digits
                               (while (between? (string/char-at str (succ offset)) "0" "9")
                                 (consume!)))

                             (string->number (string/sub str (.> start :offset) offset)))))
                (append-with! (struct :tag "number" :value val) start)

                ;; Ensure the next character is a terminator of some sort, otherwise we'd allow things like 0x2-2
                (set! char (string/char-at str (succ offset)))
                (unless (terminator? char)
                  (consume!)

                  (logger/print-error! (string/format "Expected digit, got %s" (if (= char "")
                                                                                 "eof"
                                                                                 char)))
                  (logger/put-trace! (range (position)))
                  (logger/put-lines! false
                    (range (position))  "Illegal character here. Are you missing whitespace?")
                  (fail! "Lexing failed")))))
          ((= char "\"")
            (let* [(start (position))
                   (start-col (succ column))
                   (buffer '())]
              (consume!)
              (set! char (string/char-at str offset))
              (while (/= char "\"")
                (when (= column 1)
                  (let* [(running true)
                         (line-off offset)]
                    (while (and running (< column start-col))
                      (cond
                        ((= char " ")
                          ;; Got a space, gobble a character and continue.
                          (consume!))
                        ((= char "\n")
                          ;; Got a new line, we'll append it to the buffer and reset the start position.
                          (consume!)
                          (push-cdr! buffer "\n")
                          (set! line-off offset))
                        ((= char "")
                          ;; Got an EOF, we'll handle this in the next block so just exit.
                          (set! running false))
                        (true
                          (logger/print-warning! (string/format "Expected leading indent, got %q" char))
                          (logger/put-trace! (range (position)))
                          (logger/put-explain!
                            "You should try to align multi-line strings at the initial quote"
                            "mark. This helps keep programs neat and tidy.")
                          (logger/put-lines! false
                            (range start)      "String started with indent here"
                            (range (position)) "Mis-aligned character here")

                          ;; Append all the spaces.
                          (push-cdr! buffer (string/sub str line-off (pred offset)))
                          (set! running false)))
                      (set! char (string/char-at str offset)))))
                (cond
                  ((= char "")
                    (logger/print-error! "Expected '\"', got eof")

                    (let ((start (range start))
                          (finish (range (position))))
                      (logger/put-trace! finish)
                      (logger/put-lines! false
                        start  "string started here"
                        finish "end of file here")
                      (fail! "Lexing failed")))
                  ((= char "\\")
                    (consume!)
                    (set! char (string/char-at str offset))
=======
          [(or (= char "\n") (= char "\t") (= char " "))]
          [(= char "(") (append-with! (struct :tag "open" :close ")"))]
          [(= char ")") (append-with! (struct :tag "close" :open "("))]
          [(= char "[") (append-with! (struct :tag "open" :close "]"))]
          [(= char "]") (append-with! (struct :tag "close" :open "["))]
          [(= char "{") (append-with! (struct :tag "open" :close "}"))]
          [(= char "}") (append-with! (struct :tag "close" :open "{"))]
          [(= char "'") (append! "quote")]
          [(= char "`") (append! "quasiquote")]
          [(= char ",") (if (= (string/char-at str (succ offset)) "@")
                          (with (start (position))
                                (consume!)
                                (append! "unquote-splice" start))
                          (append! "unquote"))]
          [(string/find str "^%-?%.?[0-9]" offset)
           (let [(start (position))
                 (negative (= char "-"))]
             ;; Check whether this number is negative
             (when negative
               (consume!)
               (set! char (string/char-at str offset)))

             (with (val (cond
                          ;; Parse hexadecimal digits
                          [(and (= char "0") (= (string/char-at str (succ offset)) "x"))
                           (consume!)
                           (consume!)
                           (with (res (parse-base "hexadecimal" hex-digit? 16))
                                 (when negative (set! res (- 0 res))
                                   res))]
                          ;; Parse binary digits
                          [(and (= char "0") (= (string/char-at str (succ offset)) "b"))
                           (consume!)
                           (consume!)
                           (with (res (parse-base "binary" bin-digit? 2))
                                 (when negative (set! res (- 0 res))
                                   res))]
                          [true
                            ;; Parse leading digits
                            (while (between? (string/char-at str (succ offset))  "0" "9")
                                   (consume!))

                            ;; Consume decimal places
                            (when (= (string/char-at str (succ offset)) ".")
                              (consume!)
                              (while (between? (string/char-at str (succ offset))  "0" "9")
                                     (consume!)))

                            ;; Consume exponent
                            (set! char (string/char-at str (succ offset)))
                            (when (or (= char "e") (= char "E"))
                              (consume!)
                              (set! char (string/char-at str (succ offset)))

                              ;; Gobble positive/negative bit
                              (when (or (= char "-") (= char "+")) (consume!))

                              ;; And exponent digits
                              (while (between? (string/char-at str (succ offset)) "0" "9")
                                     (consume!)))

                            (string->number (string/sub str (.> start :offset) offset))]))
                   (append-with! (struct :tag "number" :value val) start)

                   ;; Ensure the next character is a terminator of some sort, otherwise we'd allow things like 0x2-2
                   (set! char (string/char-at str (succ offset)))
                   (unless (terminator? char)
                     (consume!)

                     (logger/print-error! (string/format "Expected digit, got %s" (if (= char "")
                                                                                    "eof"
                                                                                    char)))
                     (logger/put-trace! (range (position)))
                     (logger/put-lines! false
                                        (range (position))  "Illegal character here. Are you missing whitespace?")
                     (fail! "Lexing failed"))))]
          [(= char "\"")
           (let* [(start (position))
                  (start-col (succ column))
                  (buffer '())]
             (consume!)
             (set! char (string/char-at str offset))
             (while (/= char "\"")
                    (when (= column 1)
                      (let* [(running true)
                             (line-off offset)]
                        (while (and running (< column start-col))
                               (cond
                                 [(= char " ")
                                  ;; Got a space, gobble a character and continue.
                                  (consume!)]
                                 [(= char "\n")
                                  ;; Got a new line, we'll append it to the buffer and reset the start position.
                                  (consume!)
                                  (push-cdr! buffer "\n")
                                  (set! line-off offset)]
                                 [(= char "")
                                  ;; Got an EOF, we'll handle this in the next block so just exit.
                                  (set! running false)]
                                 [true
                                   (logger/print-warning! (string/format "Expected leading indent, got %q" char))
                                   (logger/put-trace! (range (position)))
                                   (logger/put-explain!
                                     "You should try to align multi-line strings at the initial quote"
                                     "mark. This helps keep programs neat and tidy.")
                                   (logger/put-lines! false
                                                      (range start)      "String started with indent here"
                                                      (range (position)) "Mis-aligned character here")

                                   ;; Append all the spaces.
                                   (push-cdr! buffer (string/sub str line-off (pred offset)))
                                   (set! running false)])
                               (set! char (string/char-at str offset)))))
>>>>>>> 4bbb7b73
                    (cond
                      [(= char "")
                       (logger/print-error! "Expected '\"', got eof")

                       (let ((start (range start))
                             (finish (range (position))))
                         (logger/put-trace! finish)
                         (logger/put-lines! false
                                            start  "string started here"
                                            finish "end of file here")
                         (fail! "Lexing failed"))]
                      [(= char "\\")
                       (consume!)
                       (set! char (string/char-at str offset))
                       (cond
                         ;; Skip new lines
                         [(= char "\n")]
                         ;; Various escape codes
                         [(= char "a") (push-cdr! buffer "\a")]
                         [(= char "b") (push-cdr! buffer "\b")]
                         [(= char "f") (push-cdr! buffer "\f")]
                         [(= char "n") (push-cdr! buffer "\n")]
                         [(= char "t") (push-cdr! buffer "\t")]
                         [(= char "v") (push-cdr! buffer "\v")]
                         ;; Escaped characters
                         [(= char "\"") (push-cdr! buffer "\"")]
                         [(= char "\\") (push-cdr! buffer "\\")]
                         ;; And character codes
                         [(or (= char "x") (= char "X") (between? char "0" "9"))
                          (let [(start (position))
                                (val (if (or (= char "x") (= char "X"))
                                       ;; Gobble hexadecimal codes
                                       (progn
                                         (consume!)

                                         (with (start offset)
                                               ;; Obviously we require the first character to be hex
                                               (unless (hex-digit? (string/char-at str offset))
                                                 (digit-error! (range (position)) "hexadecimal" (string/char-at str offset)))

                                               ;; The next one doesn't have to be a hex, but it helps :)
                                               (when (hex-digit? (string/char-at str (succ offset)))
                                                 (consume!))
                                               (string->number (string/sub str start offset) 16)))
                                       ;; Gobbal normal character codes
                                       (let [(start (position))
                                             (ctr 0)]

                                         (set! char (string/char-at str (succ offset)))
                                         (while (and (< ctr 2) (between? char "0" "9"))
                                                (consume!)
                                                (set! char (string/char-at str (succ offset)))
                                                (inc! ctr))

                                         (string->number (string/sub str (.> start :offset) offset)))))]

                            (when (>= val 256)
                              (logger/print-error! "Invalid escape code")
                              (logger/put-trace! (range start))
                              (logger/put-lines! true
                                                 (range start (position)) (.. "Must be between 0 and 255, is " val))
                              (fail! "Lexing failed"))

                            (push-cdr! buffer (string/char val)))]
                         [(= char "")
                          (logger/print-error! "Expected escape code, got eof")
                          (logger/put-trace! (range (position)))
                          (logger/put-lines! false
                                             (range (position)) "end of file here")
                          (fail! "Lexing failed")]
                         [true
                           (logger/print-error! "Illegal escape character")
                           (logger/put-trace! (range (position)))
                           (logger/put-lines! false
                                              (range (position)) "Unknown escape character")
                           (fail! "Lexing failed")])]
                      ;; Boring normal characters
                      (true
                        (push-cdr! buffer char)))
                    (consume!)
                    (set! char (string/char-at str offset)))
             (append-with! (struct :tag "string" :value (concat buffer)) start))]
          [(= char ";")
           (while (and (<= offset length) (/= (string/char-at str (succ offset)) "\n"))
                  (consume!))]
          [true
            (let ((start (position))
                  (key (= char ":" )))
              (set! char (string/char-at str (succ offset)))
              (while (! (terminator? char))
                     (consume!)
                     (set! char (string/char-at str (succ offset))))

              (if key
                (append-with! (struct :tag "key" :value (string/sub str (succ (.> start :offset)) offset)) start)
                (append! "symbol" start)))])
        (consume!)))
    (append! "eof")
    out))

(defun parse (toks)
  "Parse tokens TOKS, the result of [[lex]]"
  (let* ((index 1)
         (head '())
         (stack '())

         ;; Append a node onto the current head
         (append! (lambda (node)
           (with (next '())
             (push-cdr! head node)
             (.<! node :parent head))))

         ;; Push a node onto the stack, appending it to the previous head
         (push! (lambda ()
             (with (next '())
               (push-cdr! stack head)
               (append! next)
               (set! head next))))

        ;; Pop a node from the stack
         (pop! (lambda ()
           (.<! head :open nil)
           (.<! head :close nil)
           (.<! head :auto-close nil)
           (.<! head :last-node nil)

           (set! head (last stack))
           (pop-last! stack))))
    (for-each tok toks
      (let* ((tag (.> tok :tag))
             (auto-close false))

        ;; Attempt to find mis-matched indents. This both highlights formatting errors and helps find the source of
        ;; parse errors due to mis-matched parenthesis.
        ;; To do this we store a reference to the first node on the previous line and check if the indent is different.
        (let ((previous (.> head :last-node))
              (tok-pos (.> tok :range)))
          ;; This catches a couple of trivial cases:
          ;;  - Closing parenthesis. As lisp doesn't use C style indentation for brackets, the closing one will be on a
          ;;    different line.
          ;;  - Missing range on head due to top level. In this case we just allow whatever.
          ;;  - Nested parenthesis on the same line (such as (foo (+ 2 3))). Obviously we want to ignore these as the
          ;;    indent will be different.
          (when (and (/= tag "eof") (/= tag "close") (if (.> head :range) (/= (.> tok-pos :start :line) (.> head :range :start :line)) true))
            (if previous
              (with (prev-pos (.> previous :range))
                (when (/= (.> tok-pos :start :line) (.> prev-pos :start :line))
                  ;; We're on a different line so update the previous node to be this one.
                  (.<! head :last-node tok)
                  ;; Then ensure we're on the same column
                  (when (/= (.> tok-pos :start :column) (.> prev-pos :start :column))
                    (logger/print-warning! "Different indent compared with previous expressions.")
                    (logger/put-trace! tok)

                    (logger/put-explain!
                      "You should try to maintain consistent indentation across a program,"
                      "try to ensure all expressions are lined up."
                      "If this looks OK to you, check you're not missing a closing ')'.")

                    (logger/put-lines! false
                      prev-pos ""
                      tok-pos  ""))))
              ;; Otherwise this is the first line so set the previous node
              (.<! head :last-node tok))))
        (cond
<<<<<<< HEAD
          ((or (= tag "string") (= tag "number") (= tag "symbol") (= tag "key"))
            (append! tok))
          ((= tag "open")
            (push!)
            (.<! head :open (.> tok :contents))
            (.<! head :close (.> tok :close))
            (.<! head :range (struct
                               :start (.> tok :range :start)
                               :name  (.> tok :range :name)
                               :lines (.> tok :range :lines))))
          ((= tag "close")
            (cond
              ((nil? stack)
                ;; Unmatched closing bracket.
                (logger/error-positions! tok (string/format "'%s' without matching '%s'" (.> tok :contents) (.> tok :open))))
              ((.> head :auto-close)
                ;; Attempting to close a quote
                (logger/print-error! (string/format "'%s' without matching '%s' inside quote" (.> tok :contents) (.> tok :open)))
                (logger/put-trace! tok)

                (logger/put-lines! false
                  (.> head :range) "quote opened here"
                  (.> tok :range)  "attempting to close here")
                (fail! "Parsing failed"))
              ((/= (.> head :close) (.> tok :contents))
                ;; Mismatched brackets
                (logger/print-error! (string/format "Expected '%s', got '%s'" (.> head :close) (.> tok :contents)))
                (logger/put-trace! tok)

                (logger/put-lines! false
                  (.> head :range) (string/format "block opened with '%s'" (.> head :open))
                  (.> tok :range) (string/format "'%s' used here" (.> tok :contents)))
                (fail! "Parsing failed"))
              (true
                ;; All OK!
                (.<! head :range :finish (.> tok :range :finish))
                (pop!))))
          ((or (= tag "quote") (= tag "unquote") (= tag "syntax-quote") (= tag "unquote-splice") (= tag "quasiquote"))
            (push!)
            (.<! head :range (struct
                :start (.> tok :range :start)
                :name  (.> tok :range :name)
                :lines (.> tok :range :lines)))
            (append! (struct
              :tag      "symbol"
              :contents tag
              :range    (.> tok :range)))

            (set! auto-close true)
            (.<! head :auto-close true))
          ((= tag "eof")
            (when (/= 0 (# stack))
              (logger/print-error! "Expected ')', got eof")
=======
          [(or (= tag "string") (= tag "number") (= tag "symbol") (= tag "key"))
           (append! tok)]
          [(= tag "open")
           (push!)
           (.<! head :open (.> tok :contents))
           (.<! head :close (.> tok :close))
           (.<! head :range (struct
                              :start (.> tok :range :start)
                              :name  (.> tok :range :name)
                              :lines (.> tok :range :lines)))]
          [(= tag "close")
           (cond
             ((nil? stack)
              ;; Unmatched closing bracket.
              (logger/error-positions! tok (string/format "'%s' without matching '%s'" (.> tok :contents) (.> tok :open))))
             ((.> head :auto-close)
              ;; Attempting to close a quote
              (logger/print-error! (string/format "'%s' without matching '%s' inside quote" (.> tok :contents) (.> tok :open)))
>>>>>>> 4bbb7b73
              (logger/put-trace! tok)

              (logger/put-lines! false
                                 (.> head :range) "quote opened here"
                                 (.> tok :range)  "attempting to close here")
              (fail! "Parsing failed"))
             ((/= (.> head :close) (.> tok :contents))
              ;; Mismatched brackets
              (logger/print-error! (string/format "Expected '%s', got '%s'" (.> head :close) (.> tok :contents)))
              (logger/put-trace! tok)

              (logger/put-lines! false
                                 (.> head :range) (string/format "block opened with '%s'" (.> head :open))
                                 (.> tok :range) (string/format "'%s' used here" (.> tok :contents)))
              (fail! "Parsing failed"))
             (true
               ;; All OK!
               (.<! head :range :finish (.> tok :range :finish))
               (pop!)))]
          [(or (= tag "quote") (= tag "unquote") (= tag "quasiquote") (= tag "unquote-splice"))
           (push!)
           (.<! head :range (struct
                              :start (.> tok :range :start)
                              :name  (.> tok :range :name)
                              :lines (.> tok :range :lines)))
           (append! (struct
                      :tag      "symbol"
                      :contents tag
                      :range    (.> tok :range)))

           (set! auto-close true)
           (.<! head :auto-close true)]
          [(= tag "eof")
           (when (/= 0 (# stack))
             (logger/print-error! "Expected ')', got eof")
             (logger/put-trace! tok)

             (logger/put-lines! false
                                (.> head :range) "block opened here"
                                (.> tok :range)  "end of file here")
             (fail! "Parsing failed"))]
          [true (error! (string/.. "Unsupported type" tag))])
        (unless auto-close
          (while (.> head :auto-close)
            (when (nil? stack)
              (logger/error-positions! tok (string/format "'%s' without matching '%s'" (.> tok :contents) (.> tok :open)))
              (fail! "Parsing failed"))
            (.<! head :range :finish (.> tok :range :finish))
            (pop!)))))
    head))

(define read
  "Combination of [[lex]] and [[parse]]"
  (compose parse lex))

(struct :lex lex :parse parse :read read)<|MERGE_RESOLUTION|>--- conflicted
+++ resolved
@@ -76,7 +76,6 @@
     (while (<= offset length)
       (with (char (string/char-at str offset))
         (cond
-<<<<<<< HEAD
           ((or (= char "\n") (= char "\t") (= char " ")))
           ((= char "(") (append-with! (struct :tag "open" :close ")")))
           ((= char ")") (append-with! (struct :tag "close" :open "(")))
@@ -166,252 +165,125 @@
                          (line-off offset)]
                     (while (and running (< column start-col))
                       (cond
-                        ((= char " ")
-                          ;; Got a space, gobble a character and continue.
-                          (consume!))
-                        ((= char "\n")
-                          ;; Got a new line, we'll append it to the buffer and reset the start position.
-                          (consume!)
-                          (push-cdr! buffer "\n")
-                          (set! line-off offset))
-                        ((= char "")
-                          ;; Got an EOF, we'll handle this in the next block so just exit.
-                          (set! running false))
-                        (true
+                        [(= char " ")
+                         ;; Got a space, gobble a character and continue.
+                         (consume!)]
+                        [(= char "\n")
+                         ;; Got a new line, we'll append it to the buffer and reset the start position.
+                         (consume!)
+                         (push-cdr! buffer "\n")
+                         (set! line-off offset)]
+                        [(= char "")
+                         ;; Got an EOF, we'll handle this in the next block so just exit.
+                         (set! running false)]
+                        [true
                           (logger/print-warning! (string/format "Expected leading indent, got %q" char))
                           (logger/put-trace! (range (position)))
                           (logger/put-explain!
                             "You should try to align multi-line strings at the initial quote"
                             "mark. This helps keep programs neat and tidy.")
-                          (logger/put-lines! false
+                          (logger/put-lines!
+                            false
                             (range start)      "String started with indent here"
                             (range (position)) "Mis-aligned character here")
 
                           ;; Append all the spaces.
                           (push-cdr! buffer (string/sub str line-off (pred offset)))
-                          (set! running false)))
+                          (set! running false)])
                       (set! char (string/char-at str offset)))))
                 (cond
-                  ((= char "")
-                    (logger/print-error! "Expected '\"', got eof")
-
-                    (let ((start (range start))
-                          (finish (range (position))))
-                      (logger/put-trace! finish)
+                  [(= char "")
+                   (logger/print-error! "Expected '\"', got eof")
+
+                   (let ((start (range start))
+                         (finish (range (position))))
+                     (logger/put-trace! finish)
+                     (logger/put-lines! false
+                                        start  "string started here"
+                                        finish "end of file here")
+                     (fail! "Lexing failed"))]
+                  [(= char "\\")
+                   (consume!)
+                   (set! char (string/char-at str offset))
+                   (cond
+                     ;; Skip new lines
+                     [(= char "\n")]
+                     ;; Various escape codes
+                     [(= char "a") (push-cdr! buffer "\a")]
+                     [(= char "b") (push-cdr! buffer "\b")]
+                     [(= char "f") (push-cdr! buffer "\f")]
+                     [(= char "n") (push-cdr! buffer "\n")]
+                     [(= char "t") (push-cdr! buffer "\t")]
+                     [(= char "v") (push-cdr! buffer "\v")]
+                     ;; Escaped characters
+                     [(= char "\"") (push-cdr! buffer "\"")]
+                     [(= char "\\") (push-cdr! buffer "\\")]
+                     ;; And character codes
+                     [(or (= char "x") (= char "X") (between? char "0" "9"))
+                      (let [(start (position))
+                            (val (if (or (= char "x") (= char "X"))
+                                   ;; Gobble hexadecimal codes
+                                   (progn
+                                     (consume!)
+
+                                     (with (start offset)
+                                       ;; Obviously we require the first character to be hex
+                                       (unless (hex-digit? (string/char-at str offset))
+                                         (digit-error! (range (position)) "hexadecimal" (string/char-at str offset)))
+
+                                       ;; The next one doesn't have to be a hex, but it helps :)
+                                       (when (hex-digit? (string/char-at str (succ offset)))
+                                         (consume!))
+                                       (string->number (string/sub str start offset) 16)))
+                                   ;; Gobbal normal character codes
+                                   (let [(start (position))
+                                         (ctr 0)]
+
+                                     (set! char (string/char-at str (succ offset)))
+                                     (while (and (< ctr 2) (between? char "0" "9"))
+                                       (consume!)
+                                       (set! char (string/char-at str (succ offset)))
+                                       (inc! ctr))
+
+                                     (string->number (string/sub str (.> start :offset) offset)))))]
+
+                        (when (>= val 256)
+                          (logger/print-error! "Invalid escape code")
+                          (logger/put-trace! (range start))
+                          (logger/put-lines!
+                            true
+                            (range start (position)) (.. "Must be between 0 and 255, is " val))
+                          (fail! "Lexing failed"))
+
+                        (push-cdr! buffer (string/char val)))]
+                     [(= char "")
+                      (logger/print-error! "Expected escape code, got eof")
+                      (logger/put-trace! (range (position)))
                       (logger/put-lines! false
-                        start  "string started here"
-                        finish "end of file here")
-                      (fail! "Lexing failed")))
-                  ((= char "\\")
-                    (consume!)
-                    (set! char (string/char-at str offset))
-=======
-          [(or (= char "\n") (= char "\t") (= char " "))]
-          [(= char "(") (append-with! (struct :tag "open" :close ")"))]
-          [(= char ")") (append-with! (struct :tag "close" :open "("))]
-          [(= char "[") (append-with! (struct :tag "open" :close "]"))]
-          [(= char "]") (append-with! (struct :tag "close" :open "["))]
-          [(= char "{") (append-with! (struct :tag "open" :close "}"))]
-          [(= char "}") (append-with! (struct :tag "close" :open "{"))]
-          [(= char "'") (append! "quote")]
-          [(= char "`") (append! "quasiquote")]
-          [(= char ",") (if (= (string/char-at str (succ offset)) "@")
-                          (with (start (position))
-                                (consume!)
-                                (append! "unquote-splice" start))
-                          (append! "unquote"))]
-          [(string/find str "^%-?%.?[0-9]" offset)
-           (let [(start (position))
-                 (negative (= char "-"))]
-             ;; Check whether this number is negative
-             (when negative
-               (consume!)
-               (set! char (string/char-at str offset)))
-
-             (with (val (cond
-                          ;; Parse hexadecimal digits
-                          [(and (= char "0") (= (string/char-at str (succ offset)) "x"))
-                           (consume!)
-                           (consume!)
-                           (with (res (parse-base "hexadecimal" hex-digit? 16))
-                                 (when negative (set! res (- 0 res))
-                                   res))]
-                          ;; Parse binary digits
-                          [(and (= char "0") (= (string/char-at str (succ offset)) "b"))
-                           (consume!)
-                           (consume!)
-                           (with (res (parse-base "binary" bin-digit? 2))
-                                 (when negative (set! res (- 0 res))
-                                   res))]
-                          [true
-                            ;; Parse leading digits
-                            (while (between? (string/char-at str (succ offset))  "0" "9")
-                                   (consume!))
-
-                            ;; Consume decimal places
-                            (when (= (string/char-at str (succ offset)) ".")
-                              (consume!)
-                              (while (between? (string/char-at str (succ offset))  "0" "9")
-                                     (consume!)))
-
-                            ;; Consume exponent
-                            (set! char (string/char-at str (succ offset)))
-                            (when (or (= char "e") (= char "E"))
-                              (consume!)
-                              (set! char (string/char-at str (succ offset)))
-
-                              ;; Gobble positive/negative bit
-                              (when (or (= char "-") (= char "+")) (consume!))
-
-                              ;; And exponent digits
-                              (while (between? (string/char-at str (succ offset)) "0" "9")
-                                     (consume!)))
-
-                            (string->number (string/sub str (.> start :offset) offset))]))
-                   (append-with! (struct :tag "number" :value val) start)
-
-                   ;; Ensure the next character is a terminator of some sort, otherwise we'd allow things like 0x2-2
-                   (set! char (string/char-at str (succ offset)))
-                   (unless (terminator? char)
-                     (consume!)
-
-                     (logger/print-error! (string/format "Expected digit, got %s" (if (= char "")
-                                                                                    "eof"
-                                                                                    char)))
-                     (logger/put-trace! (range (position)))
-                     (logger/put-lines! false
-                                        (range (position))  "Illegal character here. Are you missing whitespace?")
-                     (fail! "Lexing failed"))))]
-          [(= char "\"")
-           (let* [(start (position))
-                  (start-col (succ column))
-                  (buffer '())]
-             (consume!)
-             (set! char (string/char-at str offset))
-             (while (/= char "\"")
-                    (when (= column 1)
-                      (let* [(running true)
-                             (line-off offset)]
-                        (while (and running (< column start-col))
-                               (cond
-                                 [(= char " ")
-                                  ;; Got a space, gobble a character and continue.
-                                  (consume!)]
-                                 [(= char "\n")
-                                  ;; Got a new line, we'll append it to the buffer and reset the start position.
-                                  (consume!)
-                                  (push-cdr! buffer "\n")
-                                  (set! line-off offset)]
-                                 [(= char "")
-                                  ;; Got an EOF, we'll handle this in the next block so just exit.
-                                  (set! running false)]
-                                 [true
-                                   (logger/print-warning! (string/format "Expected leading indent, got %q" char))
-                                   (logger/put-trace! (range (position)))
-                                   (logger/put-explain!
-                                     "You should try to align multi-line strings at the initial quote"
-                                     "mark. This helps keep programs neat and tidy.")
-                                   (logger/put-lines! false
-                                                      (range start)      "String started with indent here"
-                                                      (range (position)) "Mis-aligned character here")
-
-                                   ;; Append all the spaces.
-                                   (push-cdr! buffer (string/sub str line-off (pred offset)))
-                                   (set! running false)])
-                               (set! char (string/char-at str offset)))))
->>>>>>> 4bbb7b73
-                    (cond
-                      [(= char "")
-                       (logger/print-error! "Expected '\"', got eof")
-
-                       (let ((start (range start))
-                             (finish (range (position))))
-                         (logger/put-trace! finish)
-                         (logger/put-lines! false
-                                            start  "string started here"
-                                            finish "end of file here")
-                         (fail! "Lexing failed"))]
-                      [(= char "\\")
-                       (consume!)
-                       (set! char (string/char-at str offset))
-                       (cond
-                         ;; Skip new lines
-                         [(= char "\n")]
-                         ;; Various escape codes
-                         [(= char "a") (push-cdr! buffer "\a")]
-                         [(= char "b") (push-cdr! buffer "\b")]
-                         [(= char "f") (push-cdr! buffer "\f")]
-                         [(= char "n") (push-cdr! buffer "\n")]
-                         [(= char "t") (push-cdr! buffer "\t")]
-                         [(= char "v") (push-cdr! buffer "\v")]
-                         ;; Escaped characters
-                         [(= char "\"") (push-cdr! buffer "\"")]
-                         [(= char "\\") (push-cdr! buffer "\\")]
-                         ;; And character codes
-                         [(or (= char "x") (= char "X") (between? char "0" "9"))
-                          (let [(start (position))
-                                (val (if (or (= char "x") (= char "X"))
-                                       ;; Gobble hexadecimal codes
-                                       (progn
-                                         (consume!)
-
-                                         (with (start offset)
-                                               ;; Obviously we require the first character to be hex
-                                               (unless (hex-digit? (string/char-at str offset))
-                                                 (digit-error! (range (position)) "hexadecimal" (string/char-at str offset)))
-
-                                               ;; The next one doesn't have to be a hex, but it helps :)
-                                               (when (hex-digit? (string/char-at str (succ offset)))
-                                                 (consume!))
-                                               (string->number (string/sub str start offset) 16)))
-                                       ;; Gobbal normal character codes
-                                       (let [(start (position))
-                                             (ctr 0)]
-
-                                         (set! char (string/char-at str (succ offset)))
-                                         (while (and (< ctr 2) (between? char "0" "9"))
-                                                (consume!)
-                                                (set! char (string/char-at str (succ offset)))
-                                                (inc! ctr))
-
-                                         (string->number (string/sub str (.> start :offset) offset)))))]
-
-                            (when (>= val 256)
-                              (logger/print-error! "Invalid escape code")
-                              (logger/put-trace! (range start))
-                              (logger/put-lines! true
-                                                 (range start (position)) (.. "Must be between 0 and 255, is " val))
-                              (fail! "Lexing failed"))
-
-                            (push-cdr! buffer (string/char val)))]
-                         [(= char "")
-                          (logger/print-error! "Expected escape code, got eof")
-                          (logger/put-trace! (range (position)))
-                          (logger/put-lines! false
-                                             (range (position)) "end of file here")
-                          (fail! "Lexing failed")]
-                         [true
-                           (logger/print-error! "Illegal escape character")
-                           (logger/put-trace! (range (position)))
-                           (logger/put-lines! false
-                                              (range (position)) "Unknown escape character")
-                           (fail! "Lexing failed")])]
-                      ;; Boring normal characters
-                      (true
-                        (push-cdr! buffer char)))
-                    (consume!)
-                    (set! char (string/char-at str offset)))
-             (append-with! (struct :tag "string" :value (concat buffer)) start))]
+                                         (range (position)) "end of file here")
+                      (fail! "Lexing failed")]
+                     [true
+                       (logger/print-error! "Illegal escape character")
+                       (logger/put-trace! (range (position)))
+                       (logger/put-lines! false
+                                          (range (position)) "Unknown escape character")
+                       (fail! "Lexing failed")])]
+                  ;; Boring normal characters
+                  [true
+                   (push-cdr! buffer char)])
+                (consume!)
+                (set! char (string/char-at str offset)))
+              (append-with! (struct :tag "string" :value (concat buffer)) start)))
           [(= char ";")
            (while (and (<= offset length) (/= (string/char-at str (succ offset)) "\n"))
-                  (consume!))]
+             (consume!))]
           [true
             (let ((start (position))
                   (key (= char ":" )))
               (set! char (string/char-at str (succ offset)))
               (while (! (terminator? char))
-                     (consume!)
-                     (set! char (string/char-at str (succ offset))))
+                (consume!)
+                (set! char (string/char-at str (succ offset))))
 
               (if key
                 (append-with! (struct :tag "key" :value (string/sub str (succ (.> start :offset)) offset)) start)
@@ -485,61 +357,6 @@
               ;; Otherwise this is the first line so set the previous node
               (.<! head :last-node tok))))
         (cond
-<<<<<<< HEAD
-          ((or (= tag "string") (= tag "number") (= tag "symbol") (= tag "key"))
-            (append! tok))
-          ((= tag "open")
-            (push!)
-            (.<! head :open (.> tok :contents))
-            (.<! head :close (.> tok :close))
-            (.<! head :range (struct
-                               :start (.> tok :range :start)
-                               :name  (.> tok :range :name)
-                               :lines (.> tok :range :lines))))
-          ((= tag "close")
-            (cond
-              ((nil? stack)
-                ;; Unmatched closing bracket.
-                (logger/error-positions! tok (string/format "'%s' without matching '%s'" (.> tok :contents) (.> tok :open))))
-              ((.> head :auto-close)
-                ;; Attempting to close a quote
-                (logger/print-error! (string/format "'%s' without matching '%s' inside quote" (.> tok :contents) (.> tok :open)))
-                (logger/put-trace! tok)
-
-                (logger/put-lines! false
-                  (.> head :range) "quote opened here"
-                  (.> tok :range)  "attempting to close here")
-                (fail! "Parsing failed"))
-              ((/= (.> head :close) (.> tok :contents))
-                ;; Mismatched brackets
-                (logger/print-error! (string/format "Expected '%s', got '%s'" (.> head :close) (.> tok :contents)))
-                (logger/put-trace! tok)
-
-                (logger/put-lines! false
-                  (.> head :range) (string/format "block opened with '%s'" (.> head :open))
-                  (.> tok :range) (string/format "'%s' used here" (.> tok :contents)))
-                (fail! "Parsing failed"))
-              (true
-                ;; All OK!
-                (.<! head :range :finish (.> tok :range :finish))
-                (pop!))))
-          ((or (= tag "quote") (= tag "unquote") (= tag "syntax-quote") (= tag "unquote-splice") (= tag "quasiquote"))
-            (push!)
-            (.<! head :range (struct
-                :start (.> tok :range :start)
-                :name  (.> tok :range :name)
-                :lines (.> tok :range :lines)))
-            (append! (struct
-              :tag      "symbol"
-              :contents tag
-              :range    (.> tok :range)))
-
-            (set! auto-close true)
-            (.<! head :auto-close true))
-          ((= tag "eof")
-            (when (/= 0 (# stack))
-              (logger/print-error! "Expected ')', got eof")
-=======
           [(or (= tag "string") (= tag "number") (= tag "symbol") (= tag "key"))
            (append! tok)]
           [(= tag "open")
@@ -552,20 +369,19 @@
                               :lines (.> tok :range :lines)))]
           [(= tag "close")
            (cond
-             ((nil? stack)
+             [(nil? stack)
               ;; Unmatched closing bracket.
-              (logger/error-positions! tok (string/format "'%s' without matching '%s'" (.> tok :contents) (.> tok :open))))
-             ((.> head :auto-close)
+              (logger/error-positions! tok (string/format "'%s' without matching '%s'" (.> tok :contents) (.> tok :open)))]
+             [(.> head :auto-close)
               ;; Attempting to close a quote
               (logger/print-error! (string/format "'%s' without matching '%s' inside quote" (.> tok :contents) (.> tok :open)))
->>>>>>> 4bbb7b73
               (logger/put-trace! tok)
 
               (logger/put-lines! false
                                  (.> head :range) "quote opened here"
                                  (.> tok :range)  "attempting to close here")
-              (fail! "Parsing failed"))
-             ((/= (.> head :close) (.> tok :contents))
+              (fail! "Parsing failed")]
+             [(/= (.> head :close) (.> tok :contents))
               ;; Mismatched brackets
               (logger/print-error! (string/format "Expected '%s', got '%s'" (.> head :close) (.> tok :contents)))
               (logger/put-trace! tok)
@@ -573,12 +389,12 @@
               (logger/put-lines! false
                                  (.> head :range) (string/format "block opened with '%s'" (.> head :open))
                                  (.> tok :range) (string/format "'%s' used here" (.> tok :contents)))
-              (fail! "Parsing failed"))
-             (true
+              (fail! "Parsing failed")]
+             [true
                ;; All OK!
                (.<! head :range :finish (.> tok :range :finish))
-               (pop!)))]
-          [(or (= tag "quote") (= tag "unquote") (= tag "quasiquote") (= tag "unquote-splice"))
+               (pop!)])]
+          [(or (= tag "quote") (= tag "unquote") (= tag "syntax-quote") (= tag "unquote-splice") (= tag "quasiquote"))
            (push!)
            (.<! head :range (struct
                               :start (.> tok :range :start)
