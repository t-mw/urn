(import lua/basic (get-idx set-idx! getmetatable type# print slice
                   pcall xpcall tostring tonumber require error
                   = /= < <= > >= + - * / % ^ #) :export)
(import lua/basic ())
(import lua/string string)
(import lua/table (unpack concat) :export)
(import lua/table table)

(define copy-meta
  "Copies metadata from the inner body to the outer body"
  :hidden
  (lambda (header args body)
    (cond
      ;; If we've only got one entry in the body then use that: we don't want
      ;; to break functions which return a constant value
      [(= (get-idx body "n") 1)
       `(,@header (lambda ,args ,@body))]
      ;; If we've got a string literal then yoink it
      [(= (type# (car body)) "string")
       (copy-meta `(,@header ,(car body)) args (cdr body))]
      ;; If we've got a table then check if it is a string or key.
      [(= (type# (car body)) "table")
       (cond
         [(= (get-idx (car body) "tag") "string")
          (copy-meta `(,@header ,(car body)) args (cdr body))]
         [(= (get-idx (car body) "tag") "key")
          (copy-meta `(,@header ,(car body)) args (cdr body))]
         ;; Simply splice everything together into our final definition
         [true `(,@header (lambda ,args ,@body))])]
      [true `(,@header (lambda ,args ,@body))])))

(define-macro defun
  "Define NAME to be the function given by (lambda ARGS @BODY), with
   optional metadata at the start of BODY."
  (lambda (name args &body)
                      (copy-meta `(define ,name) args body)))

(define-macro defmacro
  "Define NAME to be the macro given by (lambda ARGS @BODY), with
   optional metadata at the start of BODY."
  (lambda (name args &body)
                      (copy-meta `(define-macro ,name) args body)))

(define car (lambda (xs) (get-idx xs 1)))
(define cdr (lambda (xs) (slice xs 2)))

(defun list (&xs)
  "Return the list of variadic arguments given."
  xs)

(defun cons (x xs)
  "Add X to the start of the list XS. Note: this is linear in time."
  (list x (unpack xs)))

(defmacro progn (&body)
  "Group a series of expressions together."
  `((lambda () ,@body)))

(defmacro if (c t b)
  "Evaluate T if C is true, otherwise, evaluate B."
  `(cond (,c ,t) (true ,b)))

(defmacro when (c &body)
  "Evaluate BODY when C is true, otherwise, evaluate `nil`."
  `(cond (,c ,@body) (true)))

(defmacro unless (c &body)
  "Evaluate BODY if C is false, otherwise, evaluate `nil`."
  `(cond (,c) (true ,@body)))

(defmacro let* (vars &body)
  (if (= (# vars) 0)
    `((lambda () ,@body))
    `((lambda (,(car (car vars)))
        (let* ,(cdr vars) ,@body))
      ,(car (cdr (car vars))))))

(defun ! (expr)
  "Negate the expresison EXPR."
  (if expr false true))

(define gensym
  "Create a unique symbol, suitable for using in macros"
  (with (counter 0)
    (lambda (name)
      (if name
        (set! name (.. "_" name))
        (set! name ""))
      (set! counter (+ counter 1))
      (with (res (table/empty-struct))
        (set-idx! res :tag "symbol")
        (set-idx! res :contents (string/format "r_%d%s" counter name))
        res))))

(defmacro for (ctr start end step &body)
  "Iterate BODY, with the counter CTR bound to START, being incremented
   by STEP every iteration until CTR is outside of the range given by
   [START .. END]"
  (let* [(impl (gensym))
         (ctr' (gensym))
         (end' (gensym))
         (step' (gensym))]
    `(let* [(,end' ,end)
            (,step' ,step)
            (,impl nil)]
       (set! ,impl (lambda (,ctr')
                     (cond
                       [(if (< 0 ,step) (<= ,ctr' ,end') (>= ,ctr' ,end'))
                        (let* ((,ctr ,ctr')) ,@body)
                        (,impl (+ ,ctr' ,step'))]
                       [true])))
       (,impl ,start))))

(defmacro while (check &body)
  "Iterate BODY while the expression CHECK evaluates to `true`."
  (let* [(impl (gensym))]
    `(let* [(,impl nil)]
       (set! ,impl
         (lambda ()
           (cond
             [,check ,@body (,impl)]
             [true])))
       (,impl))))

(defmacro with (var &body)
  "Bind the single variable VAR, then evaluate BODY."
  `((lambda (,(get-idx var 1)) ,@body) ,(get-idx var 2)))

(defmacro and (a b &rest)
  "Return the logical and of values A and B, and, if present, the
   logical and of all the values in REST."
  (with (symb (gensym))
    `(with (,symb ,a) (if ,symb ,(if (= (# rest) 0) b `(and ,b ,@rest)) ,symb))))

(defmacro or (a b &rest)
  "Return the logical or of values A and B, and, if present, the
   logical or of all the values in REST."
  (with (symb (gensym))
    `(with (,symb ,a) (if ,symb ,symb ,(if (= (# rest) 0) b `(or ,b ,@rest))))))

(defun debug (x)
  "Print the value X, then return it unmodified."
  (print (pretty x)) x)

(defun pretty (value)
  "Format VALUE as a valid Lisp expression which can be parsed."
  (with (ty (type# value))
    (cond
      [(= ty "table")
       (with (tag (get-idx value :tag))
         (cond
           [(= tag "list")
            (with (out '())
                  (for i 1 (# value) 1
                       (set-idx! out i (pretty (get-idx value i))))
                  (.. "(" (.. (concat out " ") ")")))]
           [(and (= (type# (getmetatable value)) "table")
                 (= (type# (get-idx (getmetatable value) :--pretty-print)) "function"))
            ((get-idx (getmetatable value) :--pretty-print) value)]
           [(= tag "list") (get-idx value :contents)]
           [(= tag "symbol") (get-idx value :contents)]
           [(= tag "key") (.. ":" (get-idx value :contents))]
           [(= tag "string") (string/format "%q" (get-idx value :value))]
           [(= tag "number") (tostring (get-idx value :value))]
           [true (tostring value)]))]
      [(= ty "string") (string/format "%q" value)]
      [true (tostring value)])))

(define arg
  "The arguments passed to the currently executing program"
  (cond
    [(= nil arg#) '()]
    [true
      ;; Ensure we're got a list
      (set-idx! arg# :tag "list")
      (cond
        ((get-idx arg# :n))
        (true (set-idx! arg# :n (len# arg#))))
      arg#]))

(defun const-val (val)
  "Get the actual value of VAL, an argument to a macro.

   Due to how macros are implemented, all values are wrapped as tables
   in order to preserve positional data about nodes. You will need to
   unwrap them in order to use them."
  (if (type# val)
    (with (tag (get-idx val :tag))
      (cond
<<<<<<< HEAD
        ((= tag "number") (get-idx val :value))
        ((= tag "string") (get-idx val :value))
        (true val)))
    val))

(defun quasiquote# (val)
  :hidden
  (if (= (type# val) "table")
    (cond
      ((= (get-idx val "tag") "list")
        (with (first (car val))
          ;; Don't expand "unquote" and "unquote-splice" calls, otherwise recurse into the children
          (unless (and (= (type# first) "table") (= (get-idx first "tag") "symbol")
                (or (= (get-idx first "contents") "unquote") (= (get-idx first "contents") "unquote-splice")))
            (for i 1 (# val) 1
              (set-idx! val i (quasiquote# (get-idx val i)))))
          val))

      ((= (get-idx val "tag") "symbol")
        (list `unquote `(quote ,val)))

      (true val))
    val))

(defmacro quasiquote (val)
  "Quote VAL, but replacing all `unquote` and `unquote-splice` with their actual value.

   Be warned, by using this you loose all macro hygiene. Variables may not be bound to their
   expected values."
  (list `syntax-quote (quasiquote# val)))
=======
        [(= tag "number") (get-idx val :value)]
        [(= tag "string") (get-idx val :value)]
        [true val]))
    val))
>>>>>>> 4bbb7b73
<|MERGE_RESOLUTION|>--- conflicted
+++ resolved
@@ -187,10 +187,9 @@
   (if (type# val)
     (with (tag (get-idx val :tag))
       (cond
-<<<<<<< HEAD
-        ((= tag "number") (get-idx val :value))
-        ((= tag "string") (get-idx val :value))
-        (true val)))
+        [(= tag "number") (get-idx val :value)]
+        [(= tag "string") (get-idx val :value)]
+        [true val]))
     val))
 
 (defun quasiquote# (val)
@@ -217,10 +216,4 @@
 
    Be warned, by using this you loose all macro hygiene. Variables may not be bound to their
    expected values."
-  (list `syntax-quote (quasiquote# val)))
-=======
-        [(= tag "number") (get-idx val :value)]
-        [(= tag "string") (get-idx val :value)]
-        [true val]))
-    val))
->>>>>>> 4bbb7b73
+  (list `syntax-quote (quasiquote# val)))