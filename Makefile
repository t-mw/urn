--- conflicted
+++ resolved
@@ -1,14 +1,10 @@
-<<<<<<< HEAD
 LUA       ?= lua5.3
 LUA_FLAGS ?=
 OBJS      :=                 \
 	tacky/logger               \
 	tacky/parser               \
-	tacky/analysis/visitor     \
+	tacky/analysis/optimise    \
 	tacky/backend/lisp
-=======
-main: tacky/logger.lua tacky/parser.lua tacky/analysis/optimise.lua tacky/backend/lisp.lua
->>>>>>> f9ec5f64
 
 ifeq (${TIME},1)
 LUA_FLAGS += --time
