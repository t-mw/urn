--- conflicted
+++ resolved
@@ -338,23 +338,13 @@
 		return format1("%s:[%s]", range1["name"], formatPosition1(range1["start"]))
 	end
 end)
-<<<<<<< HEAD
-formatNode1 = (function(node1)
-	local temp7
-	local r_1361 = node1["range"]
-	if r_1361 then
-		temp7 = node1["contents"]
-	else
-		temp7 = r_1361
-=======
 formatNode1 = (function(node4)
 	local temp3
-	local r_1161 = node4["range"]
-	if r_1161 then
+	local r_1361 = node4["range"]
+	if r_1361 then
 		temp3 = node4["contents"]
 	else
-		temp3 = r_1161
->>>>>>> 4c20dc44
+		temp3 = r_1361
 	end
 	if temp3 then
 		return format1("%s (%q)", formatRange1(node4["range"]), node4["contents"])
@@ -364,21 +354,12 @@
 		local macro1 = node4["macro"]
 		return format1("macro expansion of %s (%s)", macro1["var"]["name"], formatNode1(macro1["node"]))
 	else
-<<<<<<< HEAD
-		local temp8
-		local r_1491 = node1["start"]
-		if r_1491 then
-			temp8 = node1["finish"]
-		else
-			temp8 = r_1491
-=======
 		local temp4
-		local r_1191 = node4["start"]
-		if r_1191 then
+		local r_1391 = node4["start"]
+		if r_1391 then
 			temp4 = node4["finish"]
 		else
-			temp4 = r_1191
->>>>>>> 4c20dc44
+			temp4 = r_1391
 		end
 		if temp4 then
 			return formatRange1(node4)
@@ -389,161 +370,26 @@
 end)
 getSource1 = (function(node5)
 	local result2 = nil
-<<<<<<< HEAD
 	local r_1371 = nil
 	r_1371 = (function()
-		local temp9
-		local r_1381 = node2
+		local temp5
+		local r_1381 = node5
 		if r_1381 then
-			temp9 = _21_1(result2)
-		else
-			temp9 = r_1381
-		end
-		if temp9 then
-			result2 = node2["range"]
-			node2 = node2["parent"]
-			return r_1371()
-=======
-	local r_1171 = nil
-	r_1171 = (function()
-		local temp5
-		local r_1181 = node5
-		if r_1181 then
 			temp5 = _21_1(result2)
 		else
-			temp5 = r_1181
+			temp5 = r_1381
 		end
 		if temp5 then
 			result2 = node5["range"]
 			node5 = node5["parent"]
-			return r_1171()
->>>>>>> 4c20dc44
+			return r_1371()
 		else
 		end
 	end)
 	r_1371()
 	return result2
 end)
-<<<<<<< HEAD
-putLines_21_1 = (function(range2, ...)
-	local entries1 = _pack(...) entries1.tag = "list"
-	if nil_3f_1(entries1) then
-		error1("Positions cannot be empty")
-	else
-	end
-	if ((_23_1(entries1) % 2) ~= 0) then
-		error1(_2e2e_2("Positions must be a multiple of 2, is ", _23_1(entries1)))
-	else
-	end
-	local previous1 = -1
-	local file1 = nth1(entries1, 1)["name"]
-	local maxLine1 = foldr1((function(node3, max3)
-		if string_3f_1(node3) then
-			return max3
-		else
-			return max2(max3, node3["start"]["line"])
-		end
-	end), 0, entries1)
-	local code1 = _2e2e_2(colored1(92, _2e2e_2(" %", len1(tostring1(maxLine1)), "s |")), " %s")
-	local r_1521 = _23_1(entries1)
-	local r_1501 = nil
-	r_1501 = (function(r_1511)
-		if (r_1511 <= r_1521) then
-			local position1 = entries1[r_1511]
-			local message1 = entries1[succ1(r_1511)]
-			if (file1 ~= position1["name"]) then
-				file1 = position1["name"]
-				print1(colored1(95, _2e2e_2(" ", file1)))
-			else
-				local temp10
-				local r_1541 = (previous1 ~= -1)
-				if r_1541 then
-					temp10 = (abs1((position1["start"]["line"] - previous1)) > 2)
-				else
-					temp10 = r_1541
-				end
-				if temp10 then
-					print1(colored1(92, " ..."))
-				else
-				end
-			end
-			previous1 = position1["start"]["line"]
-			print1(format1(code1, tostring1(position1["start"]["line"]), position1["lines"][position1["start"]["line"]]))
-			local pointer1
-			if _21_1(range2) then
-				pointer1 = "^"
-			else
-				local temp11
-				local r_1551 = position1["finish"]
-				if r_1551 then
-					temp11 = (position1["start"]["line"] == position1["finish"]["line"])
-				else
-					temp11 = r_1551
-				end
-				if temp11 then
-					pointer1 = rep1("^", succ1((position1["finish"]["column"] - position1["start"]["column"])))
-				else
-					pointer1 = "^..."
-				end
-			end
-			print1(format1(code1, "", _2e2e_2(rep1(" ", (position1["start"]["column"] - 1)), pointer1, " ", message1)))
-			return r_1501((r_1511 + 2))
-		else
-		end
-	end)
-	return r_1501(1)
-end)
-putTrace_21_1 = (function(node4)
-	local previous2 = nil
-	local r_1391 = nil
-	r_1391 = (function()
-		if node4 then
-			local formatted1 = formatNode1(node4)
-			if (previous2 == nil) then
-				print1(colored1(96, _2e2e_2("  => ", formatted1)))
-			elseif (previous2 ~= formatted1) then
-				print1(_2e2e_2("  in ", formatted1))
-			else
-			end
-			previous2 = formatted1
-			node4 = node4["parent"]
-			return r_1391()
-		else
-		end
-	end)
-	return r_1391()
-end)
-putExplain_21_1 = (function(...)
-	local lines3 = _pack(...) lines3.tag = "list"
-	if showExplain1["value"] then
-		local r_1441 = _23_1(lines3)
-		local r_1421 = nil
-		r_1421 = (function(r_1431)
-			if (r_1431 <= r_1441) then
-				local line1 = lines3[r_1431]
-				print1(_2e2e_2("  ", line1))
-				return r_1421((r_1431 + 1))
-			else
-			end
-		end)
-		return r_1421(1)
-	else
-	end
-end)
-errorPositions_21_1 = (function(node5, msg7)
-	printError_21_1(msg7)
-	putTrace_21_1(node5)
-	local source1 = getSource1(node5)
-	if source1 then
-		putLines_21_1(true, source1, "")
-	else
-	end
-	return fail_21_1("An error occured")
-end)
-struct1("colored", colored1, "formatPosition", formatPosition1, "formatRange", formatRange1, "formatNode", formatNode1, "putLines", putLines_21_1, "putTrace", putTrace_21_1, "putInfo", putExplain_21_1, "getSource", getSource1, "printWarning", printWarning_21_1, "printError", printError_21_1, "printVerbose", printVerbose_21_1, "printDebug", printDebug_21_1, "errorPositions", errorPositions_21_1, "setVerbosity", setVerbosity_21_1, "setExplain", setExplain_21_1)
-=======
 struct1("formatPosition", formatPosition1, "formatRange", formatRange1, "formatNode", formatNode1, "getSource", getSource1)
->>>>>>> 4c20dc44
 hexDigit_3f_1 = (function(char2)
 	local r_1241 = between_3f_1(char2, "0", "9")
 	if r_1241 then
@@ -680,57 +526,30 @@
 			digitError_21_1(range2(position1()), name3, char6)
 		end
 		char6 = charAt1(str2, succ1(offset1))
-<<<<<<< HEAD
-		local r_1931 = nil
-		r_1931 = (function()
+		local r_1771 = nil
+		r_1771 = (function()
 			if p1(char6) then
 				consume_21_1()
 				char6 = charAt1(str2, succ1(offset1))
-				return r_1931()
+				return r_1771()
 			else
 			end
 		end)
-		r_1931()
+		r_1771()
 		return tonumber1(sub1(str2, start6, offset1), base1)
 	end)
-	local r_1561 = nil
-	r_1561 = (function()
-		if (offset1 <= length1) then
-			local char7 = charAt1(str2, offset1)
-			local temp12
-			local r_1571 = (char7 == "\n")
-			if r_1571 then
-				temp12 = r_1571
-			else
-				local r_1581 = (char7 == "\9")
-				if r_1581 then
-					temp12 = r_1581
-=======
-		local r_1571 = nil
-		r_1571 = (function()
-			if p1(char6) then
-				consume_21_1()
-				char6 = charAt1(str2, succ1(offset1))
-				return r_1571()
-			else
-			end
-		end)
-		r_1571()
-		return tonumber1(sub1(str2, start6, offset1), base1)
-	end)
-	local r_1201 = nil
-	r_1201 = (function()
+	local r_1401 = nil
+	r_1401 = (function()
 		if (offset1 <= length1) then
 			local char7 = charAt1(str2, offset1)
 			local temp6
-			local r_1211 = (char7 == "\n")
-			if r_1211 then
-				temp6 = r_1211
-			else
-				local r_1221 = (char7 == "\9")
-				if r_1221 then
-					temp6 = r_1221
->>>>>>> 4c20dc44
+			local r_1411 = (char7 == "\n")
+			if r_1411 then
+				temp6 = r_1411
+			else
+				local r_1421 = (char7 == "\9")
+				if r_1421 then
+					temp6 = r_1421
 				else
 					temp6 = (char7 == " ")
 				end
@@ -771,21 +590,12 @@
 				else
 				end
 				local val5
-<<<<<<< HEAD
-				local temp13
-				local r_1591 = (char7 == "0")
-				if r_1591 then
-					temp13 = (charAt1(str2, succ1(offset1)) == "x")
-				else
-					temp13 = r_1591
-=======
 				local temp7
-				local r_1231 = (char7 == "0")
-				if r_1231 then
+				local r_1431 = (char7 == "0")
+				if r_1431 then
 					temp7 = (charAt1(str2, succ1(offset1)) == "x")
 				else
-					temp7 = r_1231
->>>>>>> 4c20dc44
+					temp7 = r_1431
 				end
 				if temp7 then
 					consume_21_1()
@@ -797,21 +607,12 @@
 					else
 					end
 				else
-<<<<<<< HEAD
-					local temp14
-					local r_1601 = (char7 == "0")
-					if r_1601 then
-						temp14 = (charAt1(str2, succ1(offset1)) == "b")
-					else
-						temp14 = r_1601
-=======
 					local temp8
-					local r_1241 = (char7 == "0")
-					if r_1241 then
+					local r_1441 = (char7 == "0")
+					if r_1441 then
 						temp8 = (charAt1(str2, succ1(offset1)) == "b")
 					else
-						temp8 = r_1241
->>>>>>> 4c20dc44
+						temp8 = r_1441
 					end
 					if temp8 then
 						consume_21_1()
@@ -823,80 +624,43 @@
 						else
 						end
 					else
-<<<<<<< HEAD
-						local r_1611 = nil
-						r_1611 = (function()
+						local r_1451 = nil
+						r_1451 = (function()
 							if between_3f_1(charAt1(str2, succ1(offset1)), "0", "9") then
 								consume_21_1()
-								return r_1611()
+								return r_1451()
 							else
 							end
 						end)
-						r_1611()
+						r_1451()
 						if (charAt1(str2, succ1(offset1)) == ".") then
 							consume_21_1()
-							local r_1621 = nil
-							r_1621 = (function()
+							local r_1461 = nil
+							r_1461 = (function()
 								if between_3f_1(charAt1(str2, succ1(offset1)), "0", "9") then
 									consume_21_1()
-									return r_1621()
+									return r_1461()
 								else
 								end
 							end)
-							r_1621()
-						else
-						end
-						char7 = charAt1(str2, succ1(offset1))
-						local temp15
-						local r_1631 = (char7 == "e")
-						if r_1631 then
-							temp15 = r_1631
-=======
-						local r_1251 = nil
-						r_1251 = (function()
-							if between_3f_1(charAt1(str2, succ1(offset1)), "0", "9") then
-								consume_21_1()
-								return r_1251()
-							else
-							end
-						end)
-						r_1251()
-						if (charAt1(str2, succ1(offset1)) == ".") then
-							consume_21_1()
-							local r_1261 = nil
-							r_1261 = (function()
-								if between_3f_1(charAt1(str2, succ1(offset1)), "0", "9") then
-									consume_21_1()
-									return r_1261()
-								else
-								end
-							end)
-							r_1261()
+							r_1461()
 						else
 						end
 						char7 = charAt1(str2, succ1(offset1))
 						local temp9
-						local r_1271 = (char7 == "e")
-						if r_1271 then
-							temp9 = r_1271
->>>>>>> 4c20dc44
+						local r_1471 = (char7 == "e")
+						if r_1471 then
+							temp9 = r_1471
 						else
 							temp9 = (char7 == "E")
 						end
 						if temp9 then
 							consume_21_1()
 							char7 = charAt1(str2, succ1(offset1))
-<<<<<<< HEAD
-							local temp16
-							local r_1641 = (char7 == "-")
-							if r_1641 then
-								temp16 = r_1641
-=======
 							local temp10
-							local r_1281 = (char7 == "-")
-							if r_1281 then
-								temp10 = r_1281
->>>>>>> 4c20dc44
+							local r_1481 = (char7 == "-")
+							if r_1481 then
+								temp10 = r_1481
 							else
 								temp10 = (char7 == "+")
 							end
@@ -904,27 +668,15 @@
 								consume_21_1()
 							else
 							end
-<<<<<<< HEAD
-							local r_1651 = nil
-							r_1651 = (function()
+							local r_1491 = nil
+							r_1491 = (function()
 								if between_3f_1(charAt1(str2, succ1(offset1)), "0", "9") then
 									consume_21_1()
-									return r_1651()
+									return r_1491()
 								else
 								end
 							end)
-							r_1651()
-=======
-							local r_1291 = nil
-							r_1291 = (function()
-								if between_3f_1(charAt1(str2, succ1(offset1)), "0", "9") then
-									consume_21_1()
-									return r_1291()
-								else
-								end
-							end)
-							r_1291()
->>>>>>> 4c20dc44
+							r_1491()
 						else
 						end
 						val5 = tonumber1(sub1(str2, start8["offset"], offset1))
@@ -950,36 +702,20 @@
 				local buffer1 = {tag = "list", n = 0}
 				consume_21_1()
 				char7 = charAt1(str2, offset1)
-<<<<<<< HEAD
-				local r_1661 = nil
-				r_1661 = (function()
-=======
-				local r_1301 = nil
-				r_1301 = (function()
->>>>>>> 4c20dc44
+				local r_1501 = nil
+				r_1501 = (function()
 					if (char7 ~= "\"") then
 						if (column1 == 1) then
 							local running1 = true
 							local lineOff1 = offset1
-<<<<<<< HEAD
-							local r_1671 = nil
-							r_1671 = (function()
-								local temp17
-								local r_1681 = running1
-								if r_1681 then
-									temp17 = (column1 < startCol1)
-								else
-									temp17 = r_1681
-=======
-							local r_1311 = nil
-							r_1311 = (function()
+							local r_1511 = nil
+							r_1511 = (function()
 								local temp11
-								local r_1321 = running1
-								if r_1321 then
+								local r_1521 = running1
+								if r_1521 then
 									temp11 = (column1 < startCol1)
 								else
-									temp11 = r_1321
->>>>>>> 4c20dc44
+									temp11 = r_1521
 								end
 								if temp11 then
 									if (char7 == " ") then
@@ -996,19 +732,11 @@
 										running1 = false
 									end
 									char7 = charAt1(str2, offset1)
-<<<<<<< HEAD
-									return r_1671()
+									return r_1511()
 								else
 								end
 							end)
-							r_1671()
-=======
-									return r_1311()
-								else
-								end
-							end)
-							r_1311()
->>>>>>> 4c20dc44
+							r_1511()
 						else
 						end
 						if (char7 == "") then
@@ -1036,25 +764,14 @@
 							elseif (char7 == "\\") then
 								pushCdr_21_1(buffer1, "\\")
 							else
-<<<<<<< HEAD
-								local temp18
-								local r_1691 = (char7 == "x")
-								if r_1691 then
-									temp18 = r_1691
+								local temp12
+								local r_1531 = (char7 == "x")
+								if r_1531 then
+									temp12 = r_1531
 								else
-									local r_1701 = (char7 == "X")
-									if r_1701 then
-										temp18 = r_1701
-=======
-								local temp12
-								local r_1331 = (char7 == "x")
-								if r_1331 then
-									temp12 = r_1331
-								else
-									local r_1341 = (char7 == "X")
-									if r_1341 then
-										temp12 = r_1341
->>>>>>> 4c20dc44
+									local r_1541 = (char7 == "X")
+									if r_1541 then
+										temp12 = r_1541
 									else
 										temp12 = between_3f_1(char7, "0", "9")
 									end
@@ -1062,17 +779,10 @@
 								if temp12 then
 									local start11 = position1()
 									local val6
-<<<<<<< HEAD
-									local temp19
-									local r_1711 = (char7 == "x")
-									if r_1711 then
-										temp19 = r_1711
-=======
 									local temp13
-									local r_1351 = (char7 == "x")
-									if r_1351 then
-										temp13 = r_1351
->>>>>>> 4c20dc44
+									local r_1551 = (char7 == "x")
+									if r_1551 then
+										temp13 = r_1551
 									else
 										temp13 = (char7 == "X")
 									end
@@ -1092,43 +802,24 @@
 										local start13 = position1()
 										local ctr1 = 0
 										char7 = charAt1(str2, succ1(offset1))
-<<<<<<< HEAD
-										local r_1881 = nil
-										r_1881 = (function()
-											local temp20
-											local r_1891 = (ctr1 < 2)
-											if r_1891 then
-												temp20 = between_3f_1(char7, "0", "9")
-											else
-												temp20 = r_1891
-=======
-										local r_1441 = nil
-										r_1441 = (function()
+										local r_1641 = nil
+										r_1641 = (function()
 											local temp14
-											local r_1451 = (ctr1 < 2)
-											if r_1451 then
+											local r_1651 = (ctr1 < 2)
+											if r_1651 then
 												temp14 = between_3f_1(char7, "0", "9")
 											else
-												temp14 = r_1451
->>>>>>> 4c20dc44
+												temp14 = r_1651
 											end
 											if temp14 then
 												consume_21_1()
 												char7 = charAt1(str2, succ1(offset1))
 												ctr1 = (ctr1 + 1)
-<<<<<<< HEAD
-												return r_1881()
+												return r_1641()
 											else
 											end
 										end)
-										r_1881()
-=======
-												return r_1441()
-											else
-											end
-										end)
-										r_1441()
->>>>>>> 4c20dc44
+										r_1641()
 										val6 = tonumber1(sub1(str2, start13["offset"], offset1))
 									end
 									if (val6 >= 256) then
@@ -1147,103 +838,55 @@
 						end
 						consume_21_1()
 						char7 = charAt1(str2, offset1)
-<<<<<<< HEAD
-						return r_1661()
+						return r_1501()
 					else
 					end
 				end)
-				r_1661()
+				r_1501()
 				appendWith_21_1(struct1("tag", "string", "value", concat1(buffer1)), start9)
 			elseif (char7 == ";") then
-				local r_1901 = nil
-				r_1901 = (function()
-					local temp21
-					local r_1911 = (offset1 <= length1)
-					if r_1911 then
-						temp21 = (charAt1(str2, succ1(offset1)) ~= "\n")
-					else
-						temp21 = r_1911
-=======
-						return r_1301()
-					else
-					end
-				end)
-				r_1301()
-				appendWith_21_1(struct1("tag", "string", "value", concat1(buffer1)), start9)
-			elseif (char7 == ";") then
-				local r_1541 = nil
-				r_1541 = (function()
+				local r_1741 = nil
+				r_1741 = (function()
 					local temp15
-					local r_1551 = (offset1 <= length1)
-					if r_1551 then
+					local r_1751 = (offset1 <= length1)
+					if r_1751 then
 						temp15 = (charAt1(str2, succ1(offset1)) ~= "\n")
 					else
-						temp15 = r_1551
->>>>>>> 4c20dc44
+						temp15 = r_1751
 					end
 					if temp15 then
 						consume_21_1()
-<<<<<<< HEAD
-						return r_1901()
+						return r_1741()
 					else
 					end
 				end)
-				r_1901()
-=======
-						return r_1541()
-					else
-					end
-				end)
-				r_1541()
->>>>>>> 4c20dc44
+				r_1741()
 			else
 				local start14 = position1()
 				local key4 = (char7 == ":")
 				char7 = charAt1(str2, succ1(offset1))
-<<<<<<< HEAD
-				local r_1921 = nil
-				r_1921 = (function()
+				local r_1761 = nil
+				r_1761 = (function()
 					if _21_1(terminator_3f_1(char7)) then
 						consume_21_1()
 						char7 = charAt1(str2, succ1(offset1))
-						return r_1921()
+						return r_1761()
 					else
 					end
 				end)
-				r_1921()
-				if key3 then
-=======
-				local r_1561 = nil
-				r_1561 = (function()
-					if _21_1(terminator_3f_1(char7)) then
-						consume_21_1()
-						char7 = charAt1(str2, succ1(offset1))
-						return r_1561()
-					else
-					end
-				end)
-				r_1561()
+				r_1761()
 				if key4 then
->>>>>>> 4c20dc44
 					appendWith_21_1(struct1("tag", "key", "value", sub1(str2, succ1(start14["offset"]), offset1)), start14)
 				else
 					append_21_1("symbol", start14)
 				end
 			end
 			consume_21_1()
-<<<<<<< HEAD
-			return r_1561()
-		else
-		end
-	end)
-	r_1561()
-=======
-			return r_1201()
-		else
-		end
-	end)
-	r_1201()
->>>>>>> 4c20dc44
+			return r_1401()
+		else
+		end
+	end)
+	r_1401()
 	append_21_1("eof")
 	return out3
 end)
@@ -1270,56 +913,30 @@
 		head1 = last1(stack1)
 		return popLast_21_1(stack1)
 	end)
-<<<<<<< HEAD
-	local r_1761 = _23_1(toks1)
-	local r_1741 = nil
-	r_1741 = (function(r_1751)
-		if (r_1751 <= r_1761) then
-			local tok1 = toks1[r_1751]
-			local tag4 = tok1["tag"]
-=======
-	local r_1401 = _23_1(toks1)
-	local r_1381 = nil
-	r_1381 = (function(r_1391)
-		if (r_1391 <= r_1401) then
-			local tok1 = toks1[r_1391]
+	local r_1601 = _23_1(toks1)
+	local r_1581 = nil
+	r_1581 = (function(r_1591)
+		if (r_1591 <= r_1601) then
+			local tok1 = toks1[r_1591]
 			local tag3 = tok1["tag"]
->>>>>>> 4c20dc44
 			local autoClose1 = false
 			local previous1 = head1["last-node"]
 			local tokPos1 = tok1["range"]
-<<<<<<< HEAD
-			local temp22
-			local r_1781 = (tag4 ~= "eof")
-			if r_1781 then
-				local r_1791 = (tag4 ~= "close")
-				if r_1791 then
-					if head2["range"] then
-						temp22 = (tokPos1["start"]["line"] ~= head2["range"]["start"]["line"])
-=======
 			local temp16
-			local r_1421 = (tag3 ~= "eof")
-			if r_1421 then
-				local r_1431 = (tag3 ~= "close")
-				if r_1431 then
+			local r_1621 = (tag3 ~= "eof")
+			if r_1621 then
+				local r_1631 = (tag3 ~= "close")
+				if r_1631 then
 					if head1["range"] then
 						temp16 = (tokPos1["start"]["line"] ~= head1["range"]["start"]["line"])
->>>>>>> 4c20dc44
 					else
 						temp16 = true
 					end
 				else
-<<<<<<< HEAD
-					temp22 = r_1791
-				end
-			else
-				temp22 = r_1781
-=======
-					temp16 = r_1431
-				end
-			else
-				temp16 = r_1421
->>>>>>> 4c20dc44
+					temp16 = r_1631
+				end
+			else
+				temp16 = r_1621
 			end
 			if temp16 then
 				if previous1 then
@@ -1337,33 +954,18 @@
 				end
 			else
 			end
-<<<<<<< HEAD
-			local temp23
-			local r_1801 = (tag4 == "string")
-			if r_1801 then
-				temp23 = r_1801
-			else
-				local r_1811 = (tag4 == "number")
-				if r_1811 then
-					temp23 = r_1811
-				else
-					local r_1821 = (tag4 == "symbol")
-					if r_1821 then
-						temp23 = r_1821
-=======
 			local temp17
-			local r_1461 = (tag3 == "string")
-			if r_1461 then
-				temp17 = r_1461
-			else
-				local r_1471 = (tag3 == "number")
-				if r_1471 then
-					temp17 = r_1471
-				else
-					local r_1481 = (tag3 == "symbol")
-					if r_1481 then
-						temp17 = r_1481
->>>>>>> 4c20dc44
+			local r_1661 = (tag3 == "string")
+			if r_1661 then
+				temp17 = r_1661
+			else
+				local r_1671 = (tag3 == "number")
+				if r_1671 then
+					temp17 = r_1671
+				else
+					local r_1681 = (tag3 == "symbol")
+					if r_1681 then
+						temp17 = r_1681
 					else
 						temp17 = (tag3 == "key")
 					end
@@ -1388,41 +990,22 @@
 					pop_21_1()
 				end
 			else
-<<<<<<< HEAD
-				local temp24
-				local r_1831 = (tag4 == "quote")
-				if r_1831 then
-					temp24 = r_1831
-				else
-					local r_1841 = (tag4 == "unquote")
-					if r_1841 then
-						temp24 = r_1841
-					else
-						local r_1851 = (tag4 == "syntax-quote")
-						if r_1851 then
-							temp24 = r_1851
+				local temp18
+				local r_1691 = (tag3 == "quote")
+				if r_1691 then
+					temp18 = r_1691
+				else
+					local r_1701 = (tag3 == "unquote")
+					if r_1701 then
+						temp18 = r_1701
+					else
+						local r_1711 = (tag3 == "syntax-quote")
+						if r_1711 then
+							temp18 = r_1711
 						else
-							local r_1861 = (tag4 == "unquote-splice")
-							if r_1861 then
-								temp24 = r_1861
-=======
-				local temp18
-				local r_1491 = (tag3 == "quote")
-				if r_1491 then
-					temp18 = r_1491
-				else
-					local r_1501 = (tag3 == "unquote")
-					if r_1501 then
-						temp18 = r_1501
-					else
-						local r_1511 = (tag3 == "syntax-quote")
-						if r_1511 then
-							temp18 = r_1511
-						else
-							local r_1521 = (tag3 == "unquote-splice")
-							if r_1521 then
-								temp18 = r_1521
->>>>>>> 4c20dc44
+							local r_1721 = (tag3 == "unquote-splice")
+							if r_1721 then
+								temp18 = r_1721
 							else
 								temp18 = (tag3 == "quasiquote")
 							end
@@ -1446,48 +1029,27 @@
 			end
 			if autoClose1 then
 			else
-<<<<<<< HEAD
-				local r_1871 = nil
-				r_1871 = (function()
-					if head2["auto-close"] then
-=======
-				local r_1531 = nil
-				r_1531 = (function()
+				local r_1731 = nil
+				r_1731 = (function()
 					if head1["auto-close"] then
->>>>>>> 4c20dc44
 						if nil_3f_1(stack1) then
 							doNodeError_21_1(logger10, format1("'%s' without matching '%s'", tok1["contents"], tok1["open"]), tok1, nil, getSource1(tok1), "")
 						else
 						end
 						head1["range"]["finish"] = tok1["range"]["finish"]
 						pop_21_1()
-<<<<<<< HEAD
-						return r_1871()
+						return r_1731()
 					else
 					end
 				end)
-				r_1871()
-			end
-			return r_1741((r_1751 + 1))
-		else
-		end
-	end)
-	r_1741(1)
-	return head2
-=======
-						return r_1531()
-					else
-					end
-				end)
-				r_1531()
-			end
-			return r_1381((r_1391 + 1))
-		else
-		end
-	end)
-	r_1381(1)
+				r_1731()
+			end
+			return r_1581((r_1591 + 1))
+		else
+		end
+	end)
+	r_1581(1)
 	return head1
->>>>>>> 4c20dc44
 end)
 read1 = compose1(parse1, lex1)
 return struct1("lex", lex1, "parse", parse1, "read", read1)