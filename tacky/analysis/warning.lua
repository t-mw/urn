if not table.pack then table.pack = function(...) return { n = select("#", ...), ... } end end
if not table.unpack then table.unpack = unpack end
local load = load if _VERSION:find("5.1") then load = function(x, _, _, env) local f, e = loadstring(x); if not f then error(e, 1) end; return setfenv(f, env) end end
local _select, _unpack, _pack, _error = select, table.unpack, table.pack, error
local _libs = {}
local _temp = (function()
	return {
		['slice'] = function(xs, start, finish)
			if not finish then finish = xs.n end
			if not finish then finish = #xs end
			return { tag = "list", n = finish - start + 1, table.unpack(xs, start, finish) }
		end,
	}
end)()
for k, v in pairs(_temp) do _libs["lib/lua/basic/".. k] = v end
local _3d_1, _2f3d_1, _3c_1, _3c3d_1, _3e_1, _2b_1, _2d_1, _25_1, slice1, error1, next1, getIdx1, setIdx_21_1, require1, tonumber1, type_23_1, _23_1, format1, concat1, remove1, unpack1, emptyStruct1, iterPairs1, car1, cdr1, list1, cons1, _21_1, list_3f_1, nil_3f_1, symbol_3f_1, key_3f_1, exists_3f_1, type1, car2, cdr2, foldr1, map1, any1, nth1, pushCdr_21_1, removeNth_21_1, reverse1, caar1, cadr1, _2e2e_1, struct1, _23_keys1, succ1, pred1, symbol_2d3e_string1, fail_21_1, self1, builtins1, visitQuote1, visitNode1, visitBlock1, builtins2, builtinVars1, createState1, getVar1, getNode1, addUsage_21_1, addDefinition_21_1, definitionsVisitor1, definitionsVisit1, usagesVisit1, putError_21_1, putWarning_21_1, putVerbose_21_1, putDebug_21_1, putNodeError_21_1, putNodeWarning_21_1, doNodeError_21_1, formatPosition1, formatRange1, formatNode1, getSource1, builtins3, sideEffect_3f_1, warnArity1, analyse1
_3d_1 = function(v1, v2) return (v1 == v2) end
_2f3d_1 = function(v1, v2) return (v1 ~= v2) end
_3c_1 = function(v1, v2) return (v1 < v2) end
_3c3d_1 = function(v1, v2) return (v1 <= v2) end
_3e_1 = function(v1, v2) return (v1 > v2) end
_2b_1 = function(v1, v2) return (v1 + v2) end
_2d_1 = function(v1, v2) return (v1 - v2) end
_25_1 = function(v1, v2) return (v1 % v2) end
slice1 = _libs["lib/lua/basic/slice"]
error1 = error
next1 = next
getIdx1 = function(v1, v2) return v1[v2] end
setIdx_21_1 = function(v1, v2, v3) v1[v2] = v3 end
require1 = require
tonumber1 = tonumber
type_23_1 = type
_23_1 = (function(x1)
	return x1["n"]
end)
format1 = string.format
concat1 = table.concat
remove1 = table.remove
unpack1 = table.unpack
emptyStruct1 = function() return {} end
iterPairs1 = function(x, f) for k, v in pairs(x) do f(k, v) end end
car1 = (function(xs1)
	return xs1[1]
end)
cdr1 = (function(xs2)
	return slice1(xs2, 2)
end)
list1 = (function(...)
	local xs3 = _pack(...) xs3.tag = "list"
	return xs3
end)
cons1 = (function(x2, xs4)
	return list1(x2, unpack1(xs4))
end)
_21_1 = (function(expr1)
	if expr1 then
		return false
	else
		return true
	end
end)
list_3f_1 = (function(x3)
	return (type1(x3) == "list")
end)
nil_3f_1 = (function(x4)
	if x4 then
		local r_161 = list_3f_1(x4)
		if r_161 then
			return (_23_1(x4) == 0)
		else
			return r_161
		end
	else
		return x4
	end
end)
symbol_3f_1 = (function(x5)
	return (type1(x5) == "symbol")
end)
key_3f_1 = (function(x6)
	return (type1(x6) == "key")
end)
exists_3f_1 = (function(x7)
	return _21_1((type1(x7) == "nil"))
end)
type1 = (function(val1)
	local ty1 = type_23_1(val1)
	if (ty1 == "table") then
		local tag1 = val1["tag"]
		if tag1 then
			return tag1
		else
			return "table"
		end
	else
		return ty1
	end
end)
car2 = (function(x8)
	local r_361 = type1(x8)
	if (r_361 ~= "list") then
		error1(format1("bad argment %s (expected %s, got %s)", "x", "list", r_361), 2)
	else
	end
	return car1(x8)
end)
cdr2 = (function(x9)
	local r_371 = type1(x9)
	if (r_371 ~= "list") then
		error1(format1("bad argment %s (expected %s, got %s)", "x", "list", r_371), 2)
	else
	end
	if nil_3f_1(x9) then
		return {tag = "list", n = 0}
	else
		return cdr1(x9)
	end
end)
foldr1 = (function(f1, z1, xs5)
	local r_381 = type1(f1)
	if (r_381 ~= "function") then
		error1(format1("bad argment %s (expected %s, got %s)", "f", "function", r_381), 2)
	else
	end
	local r_501 = type1(xs5)
	if (r_501 ~= "list") then
		error1(format1("bad argment %s (expected %s, got %s)", "xs", "list", r_501), 2)
	else
	end
	if nil_3f_1(xs5) then
		return z1
	else
		local head1 = car2(xs5)
		local tail1 = cdr2(xs5)
		return f1(head1, foldr1(f1, z1, tail1))
	end
end)
map1 = (function(f2, xs6, acc1)
	local r_391 = type1(f2)
	if (r_391 ~= "function") then
		error1(format1("bad argment %s (expected %s, got %s)", "f", "function", r_391), 2)
	else
	end
	local r_511 = type1(xs6)
	if (r_511 ~= "list") then
		error1(format1("bad argment %s (expected %s, got %s)", "xs", "list", r_511), 2)
	else
	end
	if _21_1(exists_3f_1(acc1)) then
		return map1(f2, xs6, {tag = "list", n = 0})
	elseif nil_3f_1(xs6) then
		return reverse1(acc1)
	else
		return map1(f2, cdr2(xs6), cons1(f2(car2(xs6)), acc1))
	end
end)
any1 = (function(p1, xs7)
	local r_411 = type1(p1)
	if (r_411 ~= "function") then
		error1(format1("bad argment %s (expected %s, got %s)", "p", "function", r_411), 2)
	else
	end
	local r_531 = type1(xs7)
	if (r_531 ~= "list") then
		error1(format1("bad argment %s (expected %s, got %s)", "xs", "list", r_531), 2)
	else
	end
	return foldr1((function(x10, y1)
		if x10 then
			return x10
		else
			return y1
		end
	end), false, map1(p1, xs7))
end)
nth1 = (function(xs8, idx1)
	return xs8[idx1]
end)
pushCdr_21_1 = (function(xs9, val2)
	local r_461 = type1(xs9)
	if (r_461 ~= "list") then
		error1(format1("bad argment %s (expected %s, got %s)", "xs", "list", r_461), 2)
	else
	end
	local len1 = (_23_1(xs9) + 1)
	xs9["n"] = len1
	xs9[len1] = val2
	return xs9
end)
removeNth_21_1 = (function(li1, idx2)
	local r_481 = type1(li1)
	if (r_481 ~= "list") then
		error1(format1("bad argment %s (expected %s, got %s)", "li", "list", r_481), 2)
	else
	end
	li1["n"] = (li1["n"] - 1)
	return remove1(li1, idx2)
end)
reverse1 = (function(xs10, acc2)
	if _21_1(exists_3f_1(acc2)) then
		return reverse1(xs10, {tag = "list", n = 0})
	elseif nil_3f_1(xs10) then
		return acc2
	else
		return reverse1(cdr2(xs10), cons1(car2(xs10), acc2))
	end
end)
caar1 = (function(x11)
	return car2(car2(x11))
end)
cadr1 = (function(x12)
	return car2(cdr2(x12))
end)
_2e2e_1 = (function(...)
	local args1 = _pack(...) args1.tag = "list"
	return concat1(args1)
end)
struct1 = (function(...)
	local keys1 = _pack(...) keys1.tag = "list"
	if ((_23_1(keys1) % 1) == 1) then
		error1("Expected an even number of arguments to struct", 2)
	else
	end
	local contents1 = (function(key1)
		return key1["contents"]
	end)
	local out1 = {}
	local r_721 = _23_1(keys1)
	local r_701 = nil
	r_701 = (function(r_711)
		if (r_711 <= r_721) then
			local key2 = keys1[r_711]
			local val3 = keys1[(1 + r_711)]
			out1[(function()
				if key_3f_1(key2) then
					return contents1(key2)
				else
					return key2
				end
			end)()
			] = val3
			return r_701((r_711 + 2))
		else
		end
	end)
	r_701(1)
	return out1
end)
_23_keys1 = (function(st1)
	local cnt1 = 0
	iterPairs1(st1, (function()
		cnt1 = (cnt1 + 1)
		return nil
	end))
	return cnt1
end)
succ1 = (function(x13)
	return (x13 + 1)
end)
pred1 = (function(x14)
	return (x14 - 1)
end)
symbol_2d3e_string1 = (function(x15)
	if symbol_3f_1(x15) then
		return x15["contents"]
	else
		return nil
	end
end)
fail_21_1 = (function(x16)
	return error1(x16, 0)
end)
self1 = (function(x17, key3, ...)
	local args2 = _pack(...) args2.tag = "list"
	return x17[key3](x17, unpack1(args2))
end)
builtins1 = require1("tacky.analysis.resolve")["builtins"]
visitQuote1 = (function(node1, visitor1, level1)
	if (level1 == 0) then
		return visitNode1(node1, visitor1)
	else
<<<<<<< HEAD
		local tag3 = node1["tag"]
		local temp3
		local r_1461 = (tag3 == "string")
		if r_1461 then
			temp3 = r_1461
		else
			local r_1471 = (tag3 == "number")
			if r_1471 then
				temp3 = r_1471
			else
				local r_1481 = (tag3 == "key")
				if r_1481 then
					temp3 = r_1481
=======
		local tag2 = node1["tag"]
		local temp1
		local r_1261 = (tag2 == "string")
		if r_1261 then
			temp1 = r_1261
		else
			local r_1271 = (tag2 == "number")
			if r_1271 then
				temp1 = r_1271
			else
				local r_1281 = (tag2 == "key")
				if r_1281 then
					temp1 = r_1281
>>>>>>> 4c20dc44
				else
					temp1 = (tag2 == "symbol")
				end
			end
		end
		if temp1 then
			return nil
		elseif (tag2 == "list") then
			local first1 = nth1(node1, 1)
			local temp2
			if first1 then
				temp2 = (first1["tag"] == "symbol")
			else
				temp2 = first1
			end
<<<<<<< HEAD
			if temp4 then
				local temp5
				local r_1501 = (first1["contents"] == "unquote")
				if r_1501 then
					temp5 = r_1501
=======
			if temp2 then
				local temp3
				local r_1301 = (first1["contents"] == "unquote")
				if r_1301 then
					temp3 = r_1301
>>>>>>> 4c20dc44
				else
					temp3 = (first1["contents"] == "unquote-splice")
				end
				if temp3 then
					return visitQuote1(nth1(node1, 2), visitor1, pred1(level1))
				elseif (first1["contents"] == "syntax-quote") then
					return visitQuote1(nth1(node1, 2), visitor1, succ1(level1))
				else
<<<<<<< HEAD
					local r_1551 = _23_1(node1)
					local r_1531 = nil
					r_1531 = (function(r_1541)
						if (r_1541 <= r_1551) then
							local sub2 = node1[r_1541]
							visitQuote1(sub2, visitor1, level1)
							return r_1531((r_1541 + 1))
=======
					local r_1351 = _23_1(node1)
					local r_1331 = nil
					r_1331 = (function(r_1341)
						if (r_1341 <= r_1351) then
							local sub1 = node1[r_1341]
							visitQuote1(sub1, visitor1, level1)
							return r_1331((r_1341 + 1))
>>>>>>> 4c20dc44
						else
						end
					end)
					return r_1531(1)
				end
			else
<<<<<<< HEAD
				local r_1611 = _23_1(node1)
				local r_1591 = nil
				r_1591 = (function(r_1601)
					if (r_1601 <= r_1611) then
						local sub3 = node1[r_1601]
						visitQuote1(sub3, visitor1, level1)
						return r_1591((r_1601 + 1))
=======
				local r_1411 = _23_1(node1)
				local r_1391 = nil
				r_1391 = (function(r_1401)
					if (r_1401 <= r_1411) then
						local sub2 = node1[r_1401]
						visitQuote1(sub2, visitor1, level1)
						return r_1391((r_1401 + 1))
>>>>>>> 4c20dc44
					else
					end
				end)
				return r_1591(1)
			end
		elseif error1 then
			return _2e2e_1("Unknown tag ", tag2)
		else
			_error("unmatched item")
		end
	end
end)
visitNode1 = (function(node2, visitor2)
	if (visitor2(node2, visitor2) == false) then
	else
<<<<<<< HEAD
		local tag4 = node2["tag"]
		local temp6
		local r_1391 = (tag4 == "string")
		if r_1391 then
			temp6 = r_1391
		else
			local r_1401 = (tag4 == "number")
			if r_1401 then
				temp6 = r_1401
			else
				local r_1411 = (tag4 == "key")
				if r_1411 then
					temp6 = r_1411
=======
		local tag3 = node2["tag"]
		local temp4
		local r_1191 = (tag3 == "string")
		if r_1191 then
			temp4 = r_1191
		else
			local r_1201 = (tag3 == "number")
			if r_1201 then
				temp4 = r_1201
			else
				local r_1211 = (tag3 == "key")
				if r_1211 then
					temp4 = r_1211
>>>>>>> 4c20dc44
				else
					temp4 = (tag3 == "symbol")
				end
			end
		end
		if temp4 then
			return nil
		elseif (tag3 == "list") then
			local first2 = nth1(node2, 1)
			if (first2["tag"] == "symbol") then
				local func1 = first2["var"]
				local funct1 = func1["tag"]
				if (func1 == builtins1["lambda"]) then
					return visitBlock1(node2, 3, visitor2)
				elseif (func1 == builtins1["cond"]) then
					local r_1651 = _23_1(node2)
					local r_1631 = nil
					r_1631 = (function(r_1641)
						if (r_1641 <= r_1651) then
							local case1 = nth1(node2, r_1641)
							visitNode1(nth1(case1, 1), visitor2)
							visitBlock1(case1, 2, visitor2)
							return r_1631((r_1641 + 1))
						else
						end
					end)
					return r_1631(2)
				elseif (func1 == builtins1["set!"]) then
					return visitNode1(nth1(node2, 3), visitor2)
				elseif (func1 == builtins1["quote"]) then
				elseif (func1 == builtins1["syntax-quote"]) then
					return visitQuote1(nth1(node2, 2), visitor2, 1)
				else
<<<<<<< HEAD
					local temp7
					local r_1671 = (func1 == builtins1["unquote"])
					if r_1671 then
						temp7 = r_1671
=======
					local temp5
					local r_1471 = (func1 == builtins1["unquote"])
					if r_1471 then
						temp5 = r_1471
>>>>>>> 4c20dc44
					else
						temp5 = (func1 == builtins1["unquote-splice"])
					end
					if temp5 then
						return fail_21_1("unquote/unquote-splice should never appear head")
					else
<<<<<<< HEAD
						local temp8
						local r_1681 = (func1 == builtins1["define"])
						if r_1681 then
							temp8 = r_1681
=======
						local temp6
						local r_1481 = (func1 == builtins1["define"])
						if r_1481 then
							temp6 = r_1481
>>>>>>> 4c20dc44
						else
							temp6 = (func1 == builtins1["define-macro"])
						end
						if temp6 then
							return visitNode1(nth1(node2, _23_1(node2)), visitor2)
						elseif (func1 == builtins1["define-native"]) then
						elseif (func1 == builtins1["import"]) then
						else
<<<<<<< HEAD
							local temp9
							local r_1691 = (funct1 == "defined")
							if r_1691 then
								temp9 = r_1691
							else
								local r_1701 = (funct1 == "arg")
								if r_1701 then
									temp9 = r_1701
								else
									local r_1711 = (funct1 == "native")
									if r_1711 then
										temp9 = r_1711
									else
										temp9 = (funct1 == "macro")
									end
=======
							local temp7
							local r_1491 = (funct1 == "defined")
							if r_1491 then
								temp7 = r_1491
							else
								local r_1501 = (funct1 == "arg")
								if r_1501 then
									temp7 = r_1501
								else
									temp7 = (funct1 == "native")
>>>>>>> 4c20dc44
								end
							end
							if temp7 then
								return visitBlock1(node2, 1, visitor2)
							else
								return fail_21_1(_2e2e_1("Unknown kind ", funct1, " for variable ", func1["name"]))
							end
						end
					end
				end
			else
				return visitBlock1(node2, 1, visitor2)
			end
		else
			return error1(_2e2e_1("Unknown tag ", tag3))
		end
	end
end)
<<<<<<< HEAD
visitBlock1 = (function(node3, start2, visitor3)
	local r_1441 = _23_1(node3)
	local r_1421 = nil
	r_1421 = (function(r_1431)
		if (r_1431 <= r_1441) then
			visitNode1(nth1(node3, r_1431), visitor3)
			return r_1421((r_1431 + 1))
		else
		end
	end)
	return r_1421(start2)
=======
visitBlock1 = (function(node3, start1, visitor3)
	local r_1241 = _23_1(node3)
	local r_1221 = nil
	r_1221 = (function(r_1231)
		if (r_1231 <= r_1241) then
			visitNode1(nth1(node3, r_1231), visitor3)
			return r_1221((r_1231 + 1))
		else
		end
	end)
	return r_1221(start1)
>>>>>>> 4c20dc44
end)
builtins2 = require1("tacky.analysis.resolve")["builtins"]
builtinVars1 = require1("tacky.analysis.resolve")["declaredVars"]
createState1 = (function()
	return struct1("vars", {}, "nodes", {})
end)
getVar1 = (function(state1, var1)
	local entry1 = state1["vars"][var1]
	if entry1 then
	else
		entry1 = struct1("var", var1, "usages", struct1(), "defs", struct1(), "active", false)
		state1["vars"][var1] = entry1
	end
	return entry1
end)
getNode1 = (function(state2, node4)
	local entry2 = state2["nodes"][node4]
	if entry2 then
	else
		entry2 = struct1("uses", {tag = "list", n = 0})
		state2["nodes"][node4] = entry2
	end
	return entry2
end)
addUsage_21_1 = (function(state3, var2, node5)
	local varMeta1 = getVar1(state3, var2)
	local nodeMeta1 = getNode1(state3, node5)
	varMeta1["usages"][node5] = true
	varMeta1["active"] = true
	nodeMeta1["uses"][var2] = true
	return nil
end)
addDefinition_21_1 = (function(state4, var3, node6, kind1, value1)
	local varMeta2 = getVar1(state4, var3)
	varMeta2["defs"][node6] = struct1("tag", kind1, "value", value1)
	return nil
end)
definitionsVisitor1 = (function(state5, node7, visitor4)
<<<<<<< HEAD
	local temp10
	local r_1281 = list_3f_1(node7)
	if r_1281 then
		temp10 = symbol_3f_1(car2(node7))
	else
		temp10 = r_1281
=======
	local temp8
	local r_1081 = list_3f_1(node7)
	if r_1081 then
		temp8 = symbol_3f_1(car2(node7))
	else
		temp8 = r_1081
>>>>>>> 4c20dc44
	end
	if temp8 then
		local func2 = car2(node7)["var"]
		if (func2 == builtins2["lambda"]) then
			local r_1301 = nth1(node7, 2)
			local r_1331 = _23_1(r_1301)
			local r_1311 = nil
			r_1311 = (function(r_1321)
				if (r_1321 <= r_1331) then
					local arg1 = r_1301[r_1321]
					addDefinition_21_1(state5, arg1["var"], arg1, "arg", arg1)
					return r_1311((r_1321 + 1))
				else
				end
			end)
			return r_1311(1)
		elseif (func2 == builtins2["set!"]) then
			return addDefinition_21_1(state5, node7[2]["var"], node7, "set", nth1(node7, 3))
		else
<<<<<<< HEAD
			local temp11
			local r_1351 = (func2 == builtins2["define"])
			if r_1351 then
				temp11 = r_1351
=======
			local temp9
			local r_1151 = (func2 == builtins2["define"])
			if r_1151 then
				temp9 = r_1151
>>>>>>> 4c20dc44
			else
				temp9 = (func2 == builtins2["define-macro"])
			end
			if temp9 then
				return addDefinition_21_1(state5, node7["defVar"], node7, "define", nth1(node7, _23_1(node7)))
			elseif (func2 == builtins2["define-native"]) then
				return addDefinition_21_1(state5, node7["defVar"], node7, "native")
			else
			end
		end
	else
<<<<<<< HEAD
		local temp12
		local r_1361 = list_3f_1(node7)
		if r_1361 then
			local r_1371 = list_3f_1(car2(node7))
			if r_1371 then
				local r_1381 = symbol_3f_1(caar1(node7))
				if r_1381 then
					temp12 = (caar1(node7)["var"] == builtins2["lambda"])
				else
					temp12 = r_1381
				end
			else
				temp12 = r_1371
			end
		else
			temp12 = r_1361
=======
		local temp10
		local r_1161 = list_3f_1(node7)
		if r_1161 then
			local r_1171 = list_3f_1(car2(node7))
			if r_1171 then
				local r_1181 = symbol_3f_1(caar1(node7))
				if r_1181 then
					temp10 = (caar1(node7)["var"] == builtins2["lambda"])
				else
					temp10 = r_1181
				end
			else
				temp10 = r_1171
			end
		else
			temp10 = r_1161
>>>>>>> 4c20dc44
		end
		if temp10 then
			local lam1 = car2(node7)
			local args3 = nth1(lam1, 2)
			local offset1 = 1
<<<<<<< HEAD
			local r_1741 = _23_1(args2)
			local r_1721 = nil
			r_1721 = (function(r_1731)
				if (r_1731 <= r_1741) then
					local arg2 = nth1(args2, r_1731)
					local val4 = nth1(node7, (r_1731 + offset1))
=======
			local r_1531 = _23_1(args3)
			local r_1511 = nil
			r_1511 = (function(r_1521)
				if (r_1521 <= r_1531) then
					local arg2 = nth1(args3, r_1521)
					local val4 = nth1(node7, (r_1521 + offset1))
>>>>>>> 4c20dc44
					if arg2["var"]["isVariadic"] then
						local count1 = (_23_1(node7) - _23_1(args3))
						if (count1 < 0) then
							count1 = 0
						else
						end
						offset1 = count1
						addDefinition_21_1(state5, arg2["var"], arg2, "arg", arg2)
					else
						addDefinition_21_1(state5, arg2["var"], arg2, "let", (function()
							if val4 then
								return val4
							else
								return struct1("tag", "symbol", "contents", "nil", "var", builtinVars1["nil"])
							end
						end)())
					end
					return r_1721((r_1731 + 1))
				else
				end
			end)
			r_1721(1)
			visitBlock1(node7, 2, visitor4)
			visitBlock1(lam1, 3, visitor4)
			return false
		else
		end
	end
end)
definitionsVisit1 = (function(state6, nodes1)
	return visitBlock1(nodes1, 1, (function(r_1841, r_1851)
		return definitionsVisitor1(state6, r_1841, r_1851)
	end))
end)
usagesVisit1 = (function(state7, nodes2, pred2)
	if pred2 then
	else
		pred2 = (function()
			return true
		end)
	end
	local queue1 = {tag = "list", n = 0}
	local visited1 = {}
	local addUsage1 = (function(var4, user1)
		addUsage_21_1(state7, var4, user1)
		local varMeta3 = getVar1(state7, var4)
		if varMeta3["active"] then
			return iterPairs1(varMeta3["defs"], (function(_5f_1, def1)
				local val5 = def1["value"]
				local temp11
				if val5 then
					temp11 = _21_1(visited1[val5])
				else
					temp11 = val5
				end
				if temp11 then
					return pushCdr_21_1(queue1, val5)
				else
				end
			end))
		else
		end
	end)
	local visit1 = (function(node8)
		if visited1[node8] then
			return false
		else
			visited1[node8] = true
			if symbol_3f_1(node8) then
				addUsage1(node8["var"], node8)
				return true
			else
<<<<<<< HEAD
				local temp14
				local r_1861 = list_3f_1(node8)
				if r_1861 then
					local r_1871 = (_23_1(node8) > 0)
					if r_1871 then
						temp14 = symbol_3f_1(car2(node8))
					else
						temp14 = r_1871
					end
				else
					temp14 = r_1861
=======
				local temp12
				local r_1651 = list_3f_1(node8)
				if r_1651 then
					local r_1661 = (_23_1(node8) > 0)
					if r_1661 then
						temp12 = symbol_3f_1(car2(node8))
					else
						temp12 = r_1661
					end
				else
					temp12 = r_1651
>>>>>>> 4c20dc44
				end
				if temp12 then
					local func3 = car2(node8)["var"]
<<<<<<< HEAD
					local temp15
					local r_1881 = (func3 == builtins2["set!"])
					if r_1881 then
						temp15 = r_1881
					else
						local r_1891 = (func3 == builtins2["define"])
						if r_1891 then
							temp15 = r_1891
=======
					local temp13
					local r_1671 = (func3 == builtins2["set!"])
					if r_1671 then
						temp13 = r_1671
					else
						local r_1681 = (func3 == builtins2["define"])
						if r_1681 then
							temp13 = r_1681
>>>>>>> 4c20dc44
						else
							temp13 = (func3 == builtins2["define-macro"])
						end
					end
					if temp13 then
						if pred2(nth1(node8, 3)) then
							return true
						else
							return false
						end
					else
						return true
					end
				else
					return true
				end
			end
		end
	end)
	local r_1811 = _23_1(nodes2)
	local r_1791 = nil
	r_1791 = (function(r_1801)
		if (r_1801 <= r_1811) then
			local node9 = nodes2[r_1801]
			pushCdr_21_1(queue1, node9)
			return r_1791((r_1801 + 1))
		else
		end
	end)
	r_1791(1)
	local r_1831 = nil
	r_1831 = (function()
		if (_23_1(queue1) > 0) then
			visitNode1(removeNth_21_1(queue1, 1), visit1)
			return r_1831()
		else
		end
	end)
	return r_1831()
end)
putError_21_1 = (function(logger1, msg1)
	return self1(logger1, "put-error!", msg1)
end)
putWarning_21_1 = (function(logger2, msg2)
	return self1(logger2, "put-warning!", msg2)
end)
putVerbose_21_1 = (function(logger3, msg3)
	return self1(logger3, "put-verbose!", msg3)
end)
putDebug_21_1 = (function(logger4, msg4)
	return self1(logger4, "put-debug!", msg4)
end)
putNodeError_21_1 = (function(logger5, msg5, node10, explain1, ...)
	local lines1 = _pack(...) lines1.tag = "list"
	return self1(logger5, "put-node-error!", msg5, node10, explain1, lines1)
end)
putNodeWarning_21_1 = (function(logger6, msg6, node11, explain2, ...)
	local lines2 = _pack(...) lines2.tag = "list"
	return self1(logger6, "put-node-warning!", msg6, node11, explain2, lines2)
end)
doNodeError_21_1 = (function(logger7, msg7, node12, explain3, ...)
	local lines3 = _pack(...) lines3.tag = "list"
	self1(logger7, "put-node-error!", msg7, node12, explain3, lines3)
	return fail_21_1(msg7)
end)
struct1("putError", putError_21_1, "putWarning", putWarning_21_1, "putVerbose", putVerbose_21_1, "putDebug", putDebug_21_1, "putNodeError", putNodeError_21_1, "putNodeWarning", putNodeWarning_21_1, "doNodeError", doNodeError_21_1)
formatPosition1 = (function(pos1)
	return _2e2e_1(pos1["line"], ":", pos1["column"])
end)
formatRange1 = (function(range1)
	if range1["finish"] then
		return format1("%s:[%s .. %s]", range1["name"], formatPosition1(range1["start"]), formatPosition1(range1["finish"]))
	else
		return format1("%s:[%s]", range1["name"], formatPosition1(range1["start"]))
	end
end)
<<<<<<< HEAD
formatNode1 = (function(node10)
	local temp19
	local r_1911 = node10["range"]
	if r_1911 then
		temp19 = node10["contents"]
	else
		temp19 = r_1911
=======
formatNode1 = (function(node13)
	local temp14
	local r_1701 = node13["range"]
	if r_1701 then
		temp14 = node13["contents"]
	else
		temp14 = r_1701
>>>>>>> 4c20dc44
	end
	if temp14 then
		return format1("%s (%q)", formatRange1(node13["range"]), node13["contents"])
	elseif node13["range"] then
		return formatRange1(node13["range"])
	elseif node13["macro"] then
		local macro1 = node13["macro"]
		return format1("macro expansion of %s (%s)", macro1["var"]["name"], formatNode1(macro1["node"]))
	else
<<<<<<< HEAD
		local temp20
		local r_2041 = node10["start"]
		if r_2041 then
			temp20 = node10["finish"]
		else
			temp20 = r_2041
=======
		local temp15
		local r_1731 = node13["start"]
		if r_1731 then
			temp15 = node13["finish"]
		else
			temp15 = r_1731
>>>>>>> 4c20dc44
		end
		if temp15 then
			return formatRange1(node13)
		else
			return "?"
		end
	end
end)
getSource1 = (function(node14)
	local result1 = nil
<<<<<<< HEAD
	local r_1921 = nil
	r_1921 = (function()
		local temp21
		local r_1931 = node11
		if r_1931 then
			temp21 = _21_1(result1)
		else
			temp21 = r_1931
		end
		if temp21 then
			result1 = node11["range"]
			node11 = node11["parent"]
			return r_1921()
=======
	local r_1711 = nil
	r_1711 = (function()
		local temp16
		local r_1721 = node14
		if r_1721 then
			temp16 = _21_1(result1)
		else
			temp16 = r_1721
		end
		if temp16 then
			result1 = node14["range"]
			node14 = node14["parent"]
			return r_1711()
>>>>>>> 4c20dc44
		else
		end
	end)
	r_1921()
	return result1
end)
<<<<<<< HEAD
putLines_21_1 = (function(range2, ...)
	local entries1 = _pack(...) entries1.tag = "list"
	if nil_3f_1(entries1) then
		error1("Positions cannot be empty")
	else
	end
	if ((_23_1(entries1) % 2) ~= 0) then
		error1(_2e2e_2("Positions must be a multiple of 2, is ", _23_1(entries1)))
	else
	end
	local previous1 = -1
	local file1 = nth1(entries1, 1)["name"]
	local maxLine1 = foldr1((function(node12, max2)
		if string_3f_1(node12) then
			return max2
		else
			return max1(max2, node12["start"]["line"])
		end
	end), 0, entries1)
	local code1 = _2e2e_2(colored1(92, _2e2e_2(" %", len1(tostring1(maxLine1)), "s |")), " %s")
	local r_2071 = _23_1(entries1)
	local r_2051 = nil
	r_2051 = (function(r_2061)
		if (r_2061 <= r_2071) then
			local position1 = entries1[r_2061]
			local message1 = entries1[succ1(r_2061)]
			if (file1 ~= position1["name"]) then
				file1 = position1["name"]
				print1(colored1(95, _2e2e_2(" ", file1)))
			else
				local temp22
				local r_2091 = (previous1 ~= -1)
				if r_2091 then
					temp22 = (abs1((position1["start"]["line"] - previous1)) > 2)
				else
					temp22 = r_2091
				end
				if temp22 then
					print1(colored1(92, " ..."))
				else
				end
			end
			previous1 = position1["start"]["line"]
			print1(format1(code1, tostring1(position1["start"]["line"]), position1["lines"][position1["start"]["line"]]))
			local pointer1
			if _21_1(range2) then
				pointer1 = "^"
			else
				local temp23
				local r_2101 = position1["finish"]
				if r_2101 then
					temp23 = (position1["start"]["line"] == position1["finish"]["line"])
				else
					temp23 = r_2101
				end
				if temp23 then
					pointer1 = rep1("^", succ1((position1["finish"]["column"] - position1["start"]["column"])))
				else
					pointer1 = "^..."
				end
			end
			print1(format1(code1, "", _2e2e_2(rep1(" ", (position1["start"]["column"] - 1)), pointer1, " ", message1)))
			return r_2051((r_2061 + 2))
		else
		end
	end)
	return r_2051(1)
end)
putTrace_21_1 = (function(node13)
	local previous2 = nil
	local r_1941 = nil
	r_1941 = (function()
		if node13 then
			local formatted1 = formatNode1(node13)
			if (previous2 == nil) then
				print1(colored1(96, _2e2e_2("  => ", formatted1)))
			elseif (previous2 ~= formatted1) then
				print1(_2e2e_2("  in ", formatted1))
			else
			end
			previous2 = formatted1
			node13 = node13["parent"]
			return r_1941()
		else
		end
	end)
	return r_1941()
end)
putExplain_21_1 = (function(...)
	local lines3 = _pack(...) lines3.tag = "list"
	if showExplain1["value"] then
		local r_1991 = _23_1(lines3)
		local r_1971 = nil
		r_1971 = (function(r_1981)
			if (r_1981 <= r_1991) then
				local line1 = lines3[r_1981]
				print1(_2e2e_2("  ", line1))
				return r_1971((r_1981 + 1))
			else
			end
		end)
		return r_1971(1)
	else
	end
end)
errorPositions_21_1 = (function(node14, msg7)
	printError_21_1(msg7)
	putTrace_21_1(node14)
	local source1 = getSource1(node14)
	if source1 then
		putLines_21_1(true, source1, "")
	else
	end
	return fail_21_1("An error occured")
end)
struct1("colored", colored1, "formatPosition", formatPosition1, "formatRange", formatRange1, "formatNode", formatNode1, "putLines", putLines_21_1, "putTrace", putTrace_21_1, "putInfo", putExplain_21_1, "getSource", getSource1, "printWarning", printWarning_21_1, "printError", printError_21_1, "printVerbose", printVerbose_21_1, "printDebug", printDebug_21_1, "errorPositions", errorPositions_21_1, "setVerbosity", setVerbosity_21_1, "setExplain", setExplain_21_1)
builtins3 = require1("tacky.analysis.resolve")["builtins"]
sideEffect_3f_1 = (function(node15)
	local tag5 = type1(node15)
	local temp24
	local r_1241 = (tag5 == "number")
	if r_1241 then
		temp24 = r_1241
	else
		local r_1251 = (tag5 == "string")
		if r_1251 then
			temp24 = r_1251
		else
			local r_1261 = (tag5 == "key")
			if r_1261 then
				temp24 = r_1261
=======
struct1("formatPosition", formatPosition1, "formatRange", formatRange1, "formatNode", formatNode1, "getSource", getSource1)
builtins3 = require1("tacky.analysis.resolve")["builtins"]
sideEffect_3f_1 = (function(node15)
	local tag4 = type1(node15)
	local temp17
	local r_1041 = (tag4 == "number")
	if r_1041 then
		temp17 = r_1041
	else
		local r_1051 = (tag4 == "string")
		if r_1051 then
			temp17 = r_1051
		else
			local r_1061 = (tag4 == "key")
			if r_1061 then
				temp17 = r_1061
>>>>>>> 4c20dc44
			else
				temp17 = (tag4 == "symbol")
			end
		end
	end
	if temp17 then
		return false
	elseif (tag4 == "list") then
		local fst1 = car2(node15)
		if (type1(fst1) == "symbol") then
			local var5 = fst1["var"]
			local r_1271 = (var5 ~= builtins3["lambda"])
			if r_1271 then
				return (var5 ~= builtins3["quote"])
			else
				return r_1271
			end
		else
			return true
		end
	else
		_error("unmatched item")
	end
end)
warnArity1 = (function(lookup1, nodes3, state8)
	local arity1
	local getArity1
	arity1 = {}
	getArity1 = (function(symbol1)
		local var6 = getVar1(lookup1, symbol1["var"])
		local ari1 = arity1[var6]
		if (ari1 ~= nil) then
			return ari1
		elseif (_23_keys1(var6["defs"]) ~= 1) then
			return false
		else
			arity1[var6] = false
			local defData1 = cadr1(list1(next1(var6["defs"])))
			local def2 = defData1["value"]
			if (defData1["tag"] == "arg") then
				ari1 = false
			else
				if symbol_3f_1(def2) then
					ari1 = getArity1(def2)
				else
<<<<<<< HEAD
					local temp25
					local r_2111 = list_3f_1(def2)
					if r_2111 then
						local r_2121 = symbol_3f_1(car2(def2))
						if r_2121 then
							temp25 = (car2(def2)["var"] == builtins3["lambda"])
						else
							temp25 = r_2121
						end
					else
						temp25 = r_2111
=======
					local temp18
					local r_1741 = list_3f_1(def2)
					if r_1741 then
						local r_1751 = symbol_3f_1(car2(def2))
						if r_1751 then
							temp18 = (car2(def2)["var"] == builtins3["lambda"])
						else
							temp18 = r_1751
						end
					else
						temp18 = r_1741
>>>>>>> 4c20dc44
					end
					if temp18 then
						local args4 = nth1(def2, 2)
						if any1((function(x18)
							return x18["var"]["isVariadic"]
						end), args4) then
							ari1 = false
						else
							ari1 = _23_1(args4)
						end
					else
						ari1 = false
					end
				end
			end
			arity1[var6] = ari1
			return ari1
		end
	end)
	return visitBlock1(nodes3, 1, (function(node16)
<<<<<<< HEAD
		local temp26
		local r_2131 = list_3f_1(node16)
		if r_2131 then
			temp26 = symbol_3f_1(car2(node16))
		else
			temp26 = r_2131
=======
		local temp19
		local r_1761 = list_3f_1(node16)
		if r_1761 then
			temp19 = symbol_3f_1(car2(node16))
		else
			temp19 = r_1761
>>>>>>> 4c20dc44
		end
		if temp19 then
			local arity2 = getArity1(car2(node16))
			local temp20
			if arity2 then
				temp20 = (arity2 < pred1(_23_1(node16)))
			else
				temp20 = arity2
			end
			if temp20 then
				return putNodeWarning_21_1(state8["logger"], _2e2e_1("Calling ", symbol_2d3e_string1(car2(node16)), " with ", tonumber1(pred1(_23_1(node16))), " arguments, expected ", tonumber1(arity2)), node16, nil, getSource1(node16), "Called here")
			else
			end
		else
		end
	end))
end)
analyse1 = (function(nodes4, state9)
	local lookup2 = createState1()
	definitionsVisit1(lookup2, nodes4)
	usagesVisit1(lookup2, nodes4, sideEffect_3f_1)
	warnArity1(lookup2, nodes4, state9)
	return nodes4
end)
return struct1("analyse", analyse1)<|MERGE_RESOLUTION|>--- conflicted
+++ resolved
@@ -279,35 +279,19 @@
 	if (level1 == 0) then
 		return visitNode1(node1, visitor1)
 	else
-<<<<<<< HEAD
-		local tag3 = node1["tag"]
-		local temp3
-		local r_1461 = (tag3 == "string")
-		if r_1461 then
-			temp3 = r_1461
-		else
-			local r_1471 = (tag3 == "number")
-			if r_1471 then
-				temp3 = r_1471
-			else
-				local r_1481 = (tag3 == "key")
-				if r_1481 then
-					temp3 = r_1481
-=======
 		local tag2 = node1["tag"]
 		local temp1
-		local r_1261 = (tag2 == "string")
-		if r_1261 then
-			temp1 = r_1261
-		else
-			local r_1271 = (tag2 == "number")
-			if r_1271 then
-				temp1 = r_1271
-			else
-				local r_1281 = (tag2 == "key")
-				if r_1281 then
-					temp1 = r_1281
->>>>>>> 4c20dc44
+		local r_1461 = (tag2 == "string")
+		if r_1461 then
+			temp1 = r_1461
+		else
+			local r_1471 = (tag2 == "number")
+			if r_1471 then
+				temp1 = r_1471
+			else
+				local r_1481 = (tag2 == "key")
+				if r_1481 then
+					temp1 = r_1481
 				else
 					temp1 = (tag2 == "symbol")
 				end
@@ -323,19 +307,11 @@
 			else
 				temp2 = first1
 			end
-<<<<<<< HEAD
-			if temp4 then
-				local temp5
+			if temp2 then
+				local temp3
 				local r_1501 = (first1["contents"] == "unquote")
 				if r_1501 then
-					temp5 = r_1501
-=======
-			if temp2 then
-				local temp3
-				local r_1301 = (first1["contents"] == "unquote")
-				if r_1301 then
-					temp3 = r_1301
->>>>>>> 4c20dc44
+					temp3 = r_1501
 				else
 					temp3 = (first1["contents"] == "unquote-splice")
 				end
@@ -344,46 +320,26 @@
 				elseif (first1["contents"] == "syntax-quote") then
 					return visitQuote1(nth1(node1, 2), visitor1, succ1(level1))
 				else
-<<<<<<< HEAD
 					local r_1551 = _23_1(node1)
 					local r_1531 = nil
 					r_1531 = (function(r_1541)
 						if (r_1541 <= r_1551) then
-							local sub2 = node1[r_1541]
-							visitQuote1(sub2, visitor1, level1)
+							local sub1 = node1[r_1541]
+							visitQuote1(sub1, visitor1, level1)
 							return r_1531((r_1541 + 1))
-=======
-					local r_1351 = _23_1(node1)
-					local r_1331 = nil
-					r_1331 = (function(r_1341)
-						if (r_1341 <= r_1351) then
-							local sub1 = node1[r_1341]
-							visitQuote1(sub1, visitor1, level1)
-							return r_1331((r_1341 + 1))
->>>>>>> 4c20dc44
 						else
 						end
 					end)
 					return r_1531(1)
 				end
 			else
-<<<<<<< HEAD
 				local r_1611 = _23_1(node1)
 				local r_1591 = nil
 				r_1591 = (function(r_1601)
 					if (r_1601 <= r_1611) then
-						local sub3 = node1[r_1601]
-						visitQuote1(sub3, visitor1, level1)
+						local sub2 = node1[r_1601]
+						visitQuote1(sub2, visitor1, level1)
 						return r_1591((r_1601 + 1))
-=======
-				local r_1411 = _23_1(node1)
-				local r_1391 = nil
-				r_1391 = (function(r_1401)
-					if (r_1401 <= r_1411) then
-						local sub2 = node1[r_1401]
-						visitQuote1(sub2, visitor1, level1)
-						return r_1391((r_1401 + 1))
->>>>>>> 4c20dc44
 					else
 					end
 				end)
@@ -399,35 +355,19 @@
 visitNode1 = (function(node2, visitor2)
 	if (visitor2(node2, visitor2) == false) then
 	else
-<<<<<<< HEAD
-		local tag4 = node2["tag"]
-		local temp6
-		local r_1391 = (tag4 == "string")
-		if r_1391 then
-			temp6 = r_1391
-		else
-			local r_1401 = (tag4 == "number")
-			if r_1401 then
-				temp6 = r_1401
-			else
-				local r_1411 = (tag4 == "key")
-				if r_1411 then
-					temp6 = r_1411
-=======
 		local tag3 = node2["tag"]
 		local temp4
-		local r_1191 = (tag3 == "string")
-		if r_1191 then
-			temp4 = r_1191
-		else
-			local r_1201 = (tag3 == "number")
-			if r_1201 then
-				temp4 = r_1201
-			else
-				local r_1211 = (tag3 == "key")
-				if r_1211 then
-					temp4 = r_1211
->>>>>>> 4c20dc44
+		local r_1391 = (tag3 == "string")
+		if r_1391 then
+			temp4 = r_1391
+		else
+			local r_1401 = (tag3 == "number")
+			if r_1401 then
+				temp4 = r_1401
+			else
+				local r_1411 = (tag3 == "key")
+				if r_1411 then
+					temp4 = r_1411
 				else
 					temp4 = (tag3 == "symbol")
 				end
@@ -461,34 +401,20 @@
 				elseif (func1 == builtins1["syntax-quote"]) then
 					return visitQuote1(nth1(node2, 2), visitor2, 1)
 				else
-<<<<<<< HEAD
-					local temp7
+					local temp5
 					local r_1671 = (func1 == builtins1["unquote"])
 					if r_1671 then
-						temp7 = r_1671
-=======
-					local temp5
-					local r_1471 = (func1 == builtins1["unquote"])
-					if r_1471 then
-						temp5 = r_1471
->>>>>>> 4c20dc44
+						temp5 = r_1671
 					else
 						temp5 = (func1 == builtins1["unquote-splice"])
 					end
 					if temp5 then
 						return fail_21_1("unquote/unquote-splice should never appear head")
 					else
-<<<<<<< HEAD
-						local temp8
+						local temp6
 						local r_1681 = (func1 == builtins1["define"])
 						if r_1681 then
-							temp8 = r_1681
-=======
-						local temp6
-						local r_1481 = (func1 == builtins1["define"])
-						if r_1481 then
-							temp6 = r_1481
->>>>>>> 4c20dc44
+							temp6 = r_1681
 						else
 							temp6 = (func1 == builtins1["define-macro"])
 						end
@@ -497,34 +423,21 @@
 						elseif (func1 == builtins1["define-native"]) then
 						elseif (func1 == builtins1["import"]) then
 						else
-<<<<<<< HEAD
-							local temp9
+							local temp7
 							local r_1691 = (funct1 == "defined")
 							if r_1691 then
-								temp9 = r_1691
+								temp7 = r_1691
 							else
 								local r_1701 = (funct1 == "arg")
 								if r_1701 then
-									temp9 = r_1701
+									temp7 = r_1701
 								else
 									local r_1711 = (funct1 == "native")
 									if r_1711 then
-										temp9 = r_1711
+										temp7 = r_1711
 									else
-										temp9 = (funct1 == "macro")
+										temp7 = (funct1 == "macro")
 									end
-=======
-							local temp7
-							local r_1491 = (funct1 == "defined")
-							if r_1491 then
-								temp7 = r_1491
-							else
-								local r_1501 = (funct1 == "arg")
-								if r_1501 then
-									temp7 = r_1501
-								else
-									temp7 = (funct1 == "native")
->>>>>>> 4c20dc44
 								end
 							end
 							if temp7 then
@@ -543,8 +456,7 @@
 		end
 	end
 end)
-<<<<<<< HEAD
-visitBlock1 = (function(node3, start2, visitor3)
+visitBlock1 = (function(node3, start1, visitor3)
 	local r_1441 = _23_1(node3)
 	local r_1421 = nil
 	r_1421 = (function(r_1431)
@@ -554,20 +466,7 @@
 		else
 		end
 	end)
-	return r_1421(start2)
-=======
-visitBlock1 = (function(node3, start1, visitor3)
-	local r_1241 = _23_1(node3)
-	local r_1221 = nil
-	r_1221 = (function(r_1231)
-		if (r_1231 <= r_1241) then
-			visitNode1(nth1(node3, r_1231), visitor3)
-			return r_1221((r_1231 + 1))
-		else
-		end
-	end)
-	return r_1221(start1)
->>>>>>> 4c20dc44
+	return r_1421(start1)
 end)
 builtins2 = require1("tacky.analysis.resolve")["builtins"]
 builtinVars1 = require1("tacky.analysis.resolve")["declaredVars"]
@@ -606,21 +505,12 @@
 	return nil
 end)
 definitionsVisitor1 = (function(state5, node7, visitor4)
-<<<<<<< HEAD
-	local temp10
+	local temp8
 	local r_1281 = list_3f_1(node7)
 	if r_1281 then
-		temp10 = symbol_3f_1(car2(node7))
-	else
-		temp10 = r_1281
-=======
-	local temp8
-	local r_1081 = list_3f_1(node7)
-	if r_1081 then
 		temp8 = symbol_3f_1(car2(node7))
 	else
-		temp8 = r_1081
->>>>>>> 4c20dc44
+		temp8 = r_1281
 	end
 	if temp8 then
 		local func2 = car2(node7)["var"]
@@ -640,17 +530,10 @@
 		elseif (func2 == builtins2["set!"]) then
 			return addDefinition_21_1(state5, node7[2]["var"], node7, "set", nth1(node7, 3))
 		else
-<<<<<<< HEAD
-			local temp11
+			local temp9
 			local r_1351 = (func2 == builtins2["define"])
 			if r_1351 then
-				temp11 = r_1351
-=======
-			local temp9
-			local r_1151 = (func2 == builtins2["define"])
-			if r_1151 then
-				temp9 = r_1151
->>>>>>> 4c20dc44
+				temp9 = r_1351
 			else
 				temp9 = (func2 == builtins2["define-macro"])
 			end
@@ -662,61 +545,33 @@
 			end
 		end
 	else
-<<<<<<< HEAD
-		local temp12
+		local temp10
 		local r_1361 = list_3f_1(node7)
 		if r_1361 then
 			local r_1371 = list_3f_1(car2(node7))
 			if r_1371 then
 				local r_1381 = symbol_3f_1(caar1(node7))
 				if r_1381 then
-					temp12 = (caar1(node7)["var"] == builtins2["lambda"])
-				else
-					temp12 = r_1381
-				end
-			else
-				temp12 = r_1371
-			end
-		else
-			temp12 = r_1361
-=======
-		local temp10
-		local r_1161 = list_3f_1(node7)
-		if r_1161 then
-			local r_1171 = list_3f_1(car2(node7))
-			if r_1171 then
-				local r_1181 = symbol_3f_1(caar1(node7))
-				if r_1181 then
 					temp10 = (caar1(node7)["var"] == builtins2["lambda"])
 				else
-					temp10 = r_1181
-				end
-			else
-				temp10 = r_1171
-			end
-		else
-			temp10 = r_1161
->>>>>>> 4c20dc44
+					temp10 = r_1381
+				end
+			else
+				temp10 = r_1371
+			end
+		else
+			temp10 = r_1361
 		end
 		if temp10 then
 			local lam1 = car2(node7)
 			local args3 = nth1(lam1, 2)
 			local offset1 = 1
-<<<<<<< HEAD
-			local r_1741 = _23_1(args2)
+			local r_1741 = _23_1(args3)
 			local r_1721 = nil
 			r_1721 = (function(r_1731)
 				if (r_1731 <= r_1741) then
-					local arg2 = nth1(args2, r_1731)
+					local arg2 = nth1(args3, r_1731)
 					local val4 = nth1(node7, (r_1731 + offset1))
-=======
-			local r_1531 = _23_1(args3)
-			local r_1511 = nil
-			r_1511 = (function(r_1521)
-				if (r_1521 <= r_1531) then
-					local arg2 = nth1(args3, r_1521)
-					local val4 = nth1(node7, (r_1521 + offset1))
->>>>>>> 4c20dc44
 					if arg2["var"]["isVariadic"] then
 						local count1 = (_23_1(node7) - _23_1(args3))
 						if (count1 < 0) then
@@ -789,53 +644,28 @@
 				addUsage1(node8["var"], node8)
 				return true
 			else
-<<<<<<< HEAD
-				local temp14
+				local temp12
 				local r_1861 = list_3f_1(node8)
 				if r_1861 then
 					local r_1871 = (_23_1(node8) > 0)
 					if r_1871 then
-						temp14 = symbol_3f_1(car2(node8))
-					else
-						temp14 = r_1871
-					end
-				else
-					temp14 = r_1861
-=======
-				local temp12
-				local r_1651 = list_3f_1(node8)
-				if r_1651 then
-					local r_1661 = (_23_1(node8) > 0)
-					if r_1661 then
 						temp12 = symbol_3f_1(car2(node8))
 					else
-						temp12 = r_1661
+						temp12 = r_1871
 					end
 				else
-					temp12 = r_1651
->>>>>>> 4c20dc44
+					temp12 = r_1861
 				end
 				if temp12 then
 					local func3 = car2(node8)["var"]
-<<<<<<< HEAD
-					local temp15
+					local temp13
 					local r_1881 = (func3 == builtins2["set!"])
 					if r_1881 then
-						temp15 = r_1881
+						temp13 = r_1881
 					else
 						local r_1891 = (func3 == builtins2["define"])
 						if r_1891 then
-							temp15 = r_1891
-=======
-					local temp13
-					local r_1671 = (func3 == builtins2["set!"])
-					if r_1671 then
-						temp13 = r_1671
-					else
-						local r_1681 = (func3 == builtins2["define"])
-						if r_1681 then
-							temp13 = r_1681
->>>>>>> 4c20dc44
+							temp13 = r_1891
 						else
 							temp13 = (func3 == builtins2["define-macro"])
 						end
@@ -912,23 +742,13 @@
 		return format1("%s:[%s]", range1["name"], formatPosition1(range1["start"]))
 	end
 end)
-<<<<<<< HEAD
-formatNode1 = (function(node10)
-	local temp19
-	local r_1911 = node10["range"]
-	if r_1911 then
-		temp19 = node10["contents"]
-	else
-		temp19 = r_1911
-=======
 formatNode1 = (function(node13)
 	local temp14
-	local r_1701 = node13["range"]
-	if r_1701 then
+	local r_1911 = node13["range"]
+	if r_1911 then
 		temp14 = node13["contents"]
 	else
-		temp14 = r_1701
->>>>>>> 4c20dc44
+		temp14 = r_1911
 	end
 	if temp14 then
 		return format1("%s (%q)", formatRange1(node13["range"]), node13["contents"])
@@ -938,21 +758,12 @@
 		local macro1 = node13["macro"]
 		return format1("macro expansion of %s (%s)", macro1["var"]["name"], formatNode1(macro1["node"]))
 	else
-<<<<<<< HEAD
-		local temp20
-		local r_2041 = node10["start"]
-		if r_2041 then
-			temp20 = node10["finish"]
-		else
-			temp20 = r_2041
-=======
 		local temp15
-		local r_1731 = node13["start"]
-		if r_1731 then
+		local r_1941 = node13["start"]
+		if r_1941 then
 			temp15 = node13["finish"]
 		else
-			temp15 = r_1731
->>>>>>> 4c20dc44
+			temp15 = r_1941
 		end
 		if temp15 then
 			return formatRange1(node13)
@@ -963,191 +774,41 @@
 end)
 getSource1 = (function(node14)
 	local result1 = nil
-<<<<<<< HEAD
 	local r_1921 = nil
 	r_1921 = (function()
-		local temp21
-		local r_1931 = node11
+		local temp16
+		local r_1931 = node14
 		if r_1931 then
-			temp21 = _21_1(result1)
-		else
-			temp21 = r_1931
-		end
-		if temp21 then
-			result1 = node11["range"]
-			node11 = node11["parent"]
-			return r_1921()
-=======
-	local r_1711 = nil
-	r_1711 = (function()
-		local temp16
-		local r_1721 = node14
-		if r_1721 then
 			temp16 = _21_1(result1)
 		else
-			temp16 = r_1721
+			temp16 = r_1931
 		end
 		if temp16 then
 			result1 = node14["range"]
 			node14 = node14["parent"]
-			return r_1711()
->>>>>>> 4c20dc44
+			return r_1921()
 		else
 		end
 	end)
 	r_1921()
 	return result1
 end)
-<<<<<<< HEAD
-putLines_21_1 = (function(range2, ...)
-	local entries1 = _pack(...) entries1.tag = "list"
-	if nil_3f_1(entries1) then
-		error1("Positions cannot be empty")
-	else
-	end
-	if ((_23_1(entries1) % 2) ~= 0) then
-		error1(_2e2e_2("Positions must be a multiple of 2, is ", _23_1(entries1)))
-	else
-	end
-	local previous1 = -1
-	local file1 = nth1(entries1, 1)["name"]
-	local maxLine1 = foldr1((function(node12, max2)
-		if string_3f_1(node12) then
-			return max2
-		else
-			return max1(max2, node12["start"]["line"])
-		end
-	end), 0, entries1)
-	local code1 = _2e2e_2(colored1(92, _2e2e_2(" %", len1(tostring1(maxLine1)), "s |")), " %s")
-	local r_2071 = _23_1(entries1)
-	local r_2051 = nil
-	r_2051 = (function(r_2061)
-		if (r_2061 <= r_2071) then
-			local position1 = entries1[r_2061]
-			local message1 = entries1[succ1(r_2061)]
-			if (file1 ~= position1["name"]) then
-				file1 = position1["name"]
-				print1(colored1(95, _2e2e_2(" ", file1)))
-			else
-				local temp22
-				local r_2091 = (previous1 ~= -1)
-				if r_2091 then
-					temp22 = (abs1((position1["start"]["line"] - previous1)) > 2)
-				else
-					temp22 = r_2091
-				end
-				if temp22 then
-					print1(colored1(92, " ..."))
-				else
-				end
-			end
-			previous1 = position1["start"]["line"]
-			print1(format1(code1, tostring1(position1["start"]["line"]), position1["lines"][position1["start"]["line"]]))
-			local pointer1
-			if _21_1(range2) then
-				pointer1 = "^"
-			else
-				local temp23
-				local r_2101 = position1["finish"]
-				if r_2101 then
-					temp23 = (position1["start"]["line"] == position1["finish"]["line"])
-				else
-					temp23 = r_2101
-				end
-				if temp23 then
-					pointer1 = rep1("^", succ1((position1["finish"]["column"] - position1["start"]["column"])))
-				else
-					pointer1 = "^..."
-				end
-			end
-			print1(format1(code1, "", _2e2e_2(rep1(" ", (position1["start"]["column"] - 1)), pointer1, " ", message1)))
-			return r_2051((r_2061 + 2))
-		else
-		end
-	end)
-	return r_2051(1)
-end)
-putTrace_21_1 = (function(node13)
-	local previous2 = nil
-	local r_1941 = nil
-	r_1941 = (function()
-		if node13 then
-			local formatted1 = formatNode1(node13)
-			if (previous2 == nil) then
-				print1(colored1(96, _2e2e_2("  => ", formatted1)))
-			elseif (previous2 ~= formatted1) then
-				print1(_2e2e_2("  in ", formatted1))
-			else
-			end
-			previous2 = formatted1
-			node13 = node13["parent"]
-			return r_1941()
-		else
-		end
-	end)
-	return r_1941()
-end)
-putExplain_21_1 = (function(...)
-	local lines3 = _pack(...) lines3.tag = "list"
-	if showExplain1["value"] then
-		local r_1991 = _23_1(lines3)
-		local r_1971 = nil
-		r_1971 = (function(r_1981)
-			if (r_1981 <= r_1991) then
-				local line1 = lines3[r_1981]
-				print1(_2e2e_2("  ", line1))
-				return r_1971((r_1981 + 1))
-			else
-			end
-		end)
-		return r_1971(1)
-	else
-	end
-end)
-errorPositions_21_1 = (function(node14, msg7)
-	printError_21_1(msg7)
-	putTrace_21_1(node14)
-	local source1 = getSource1(node14)
-	if source1 then
-		putLines_21_1(true, source1, "")
-	else
-	end
-	return fail_21_1("An error occured")
-end)
-struct1("colored", colored1, "formatPosition", formatPosition1, "formatRange", formatRange1, "formatNode", formatNode1, "putLines", putLines_21_1, "putTrace", putTrace_21_1, "putInfo", putExplain_21_1, "getSource", getSource1, "printWarning", printWarning_21_1, "printError", printError_21_1, "printVerbose", printVerbose_21_1, "printDebug", printDebug_21_1, "errorPositions", errorPositions_21_1, "setVerbosity", setVerbosity_21_1, "setExplain", setExplain_21_1)
-builtins3 = require1("tacky.analysis.resolve")["builtins"]
-sideEffect_3f_1 = (function(node15)
-	local tag5 = type1(node15)
-	local temp24
-	local r_1241 = (tag5 == "number")
-	if r_1241 then
-		temp24 = r_1241
-	else
-		local r_1251 = (tag5 == "string")
-		if r_1251 then
-			temp24 = r_1251
-		else
-			local r_1261 = (tag5 == "key")
-			if r_1261 then
-				temp24 = r_1261
-=======
 struct1("formatPosition", formatPosition1, "formatRange", formatRange1, "formatNode", formatNode1, "getSource", getSource1)
 builtins3 = require1("tacky.analysis.resolve")["builtins"]
 sideEffect_3f_1 = (function(node15)
 	local tag4 = type1(node15)
 	local temp17
-	local r_1041 = (tag4 == "number")
-	if r_1041 then
-		temp17 = r_1041
-	else
-		local r_1051 = (tag4 == "string")
-		if r_1051 then
-			temp17 = r_1051
-		else
-			local r_1061 = (tag4 == "key")
-			if r_1061 then
-				temp17 = r_1061
->>>>>>> 4c20dc44
+	local r_1241 = (tag4 == "number")
+	if r_1241 then
+		temp17 = r_1241
+	else
+		local r_1251 = (tag4 == "string")
+		if r_1251 then
+			temp17 = r_1251
+		else
+			local r_1261 = (tag4 == "key")
+			if r_1261 then
+				temp17 = r_1261
 			else
 				temp17 = (tag4 == "symbol")
 			end
@@ -1193,31 +854,17 @@
 				if symbol_3f_1(def2) then
 					ari1 = getArity1(def2)
 				else
-<<<<<<< HEAD
-					local temp25
-					local r_2111 = list_3f_1(def2)
-					if r_2111 then
-						local r_2121 = symbol_3f_1(car2(def2))
-						if r_2121 then
-							temp25 = (car2(def2)["var"] == builtins3["lambda"])
+					local temp18
+					local r_1951 = list_3f_1(def2)
+					if r_1951 then
+						local r_1961 = symbol_3f_1(car2(def2))
+						if r_1961 then
+							temp18 = (car2(def2)["var"] == builtins3["lambda"])
 						else
-							temp25 = r_2121
+							temp18 = r_1961
 						end
 					else
-						temp25 = r_2111
-=======
-					local temp18
-					local r_1741 = list_3f_1(def2)
-					if r_1741 then
-						local r_1751 = symbol_3f_1(car2(def2))
-						if r_1751 then
-							temp18 = (car2(def2)["var"] == builtins3["lambda"])
-						else
-							temp18 = r_1751
-						end
-					else
-						temp18 = r_1741
->>>>>>> 4c20dc44
+						temp18 = r_1951
 					end
 					if temp18 then
 						local args4 = nth1(def2, 2)
@@ -1238,21 +885,12 @@
 		end
 	end)
 	return visitBlock1(nodes3, 1, (function(node16)
-<<<<<<< HEAD
-		local temp26
-		local r_2131 = list_3f_1(node16)
-		if r_2131 then
-			temp26 = symbol_3f_1(car2(node16))
-		else
-			temp26 = r_2131
-=======
 		local temp19
-		local r_1761 = list_3f_1(node16)
-		if r_1761 then
+		local r_1971 = list_3f_1(node16)
+		if r_1971 then
 			temp19 = symbol_3f_1(car2(node16))
 		else
-			temp19 = r_1761
->>>>>>> 4c20dc44
+			temp19 = r_1971
 		end
 		if temp19 then
 			local arity2 = getArity1(car2(node16))
