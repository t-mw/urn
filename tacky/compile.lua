--- conflicted
+++ resolved
@@ -59,11 +59,8 @@
 	local out = {}
 	local states = { scope = scope }
 
-<<<<<<< HEAD
 	if name then name = "[resolve] " .. name end
-=======
 	local hook, hookMask, hookCount = debug.gethook()
->>>>>>> ed539896
 
 	for i = 1, #parsed do
 		local state = State.create(env, inStates, scope, loggerI, compileState.mappings)
