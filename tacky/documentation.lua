--- conflicted
+++ resolved
@@ -65,9 +65,9 @@
 	end
 end)
 car2 = (function(x5)
-	local r_291 = type1(x5)
-	if (r_291 ~= "list") then
-		error1(format1("bad argment %s (expected %s, got %s)", "x", "list", r_291), 2)
+	local r_361 = type1(x5)
+	if (r_361 ~= "list") then
+		error1(format1("bad argment %s (expected %s, got %s)", "x", "list", r_361), 2)
 	else
 	end
 	return car1(x5)
@@ -76,9 +76,9 @@
 	return xs3[idx1]
 end)
 pushCdr_21_1 = (function(xs4, val2)
-	local r_391 = type1(xs4)
-	if (r_391 ~= "list") then
-		error1(format1("bad argment %s (expected %s, got %s)", "xs", "list", r_391), 2)
+	local r_461 = type1(xs4)
+	if (r_461 ~= "list") then
+		error1(format1("bad argment %s (expected %s, got %s)", "xs", "list", r_461), 2)
 	else
 	end
 	local len2 = (_23_1(xs4) + 1)
@@ -96,21 +96,12 @@
 		return key1["contents"]
 	end)
 	local out1 = {}
-<<<<<<< HEAD
-	local r_641 = _23_1(keys1)
-	local r_621 = nil
-	r_621 = (function(r_631)
-		if (r_631 <= r_641) then
-			local key2 = keys1[r_631]
-			local val3 = keys1[(1 + r_631)]
-=======
-	local r_611 = _23_1(keys1)
-	local r_591 = nil
-	r_591 = (function(r_601)
-		if (r_601 <= r_611) then
-			local key2 = keys1[r_601]
-			local val3 = keys1[(1 + r_601)]
->>>>>>> 4bbb7b73
+	local r_721 = _23_1(keys1)
+	local r_701 = nil
+	r_701 = (function(r_711)
+		if (r_711 <= r_721) then
+			local key2 = keys1[r_711]
+			local val3 = keys1[(1 + r_711)]
 			out1[(function()
 				if key_3f_1(key2) then
 					return contents1(key2)
@@ -119,19 +110,11 @@
 				end
 			end)()
 			] = val3
-<<<<<<< HEAD
-			return r_621((r_631 + 2))
+			return r_701((r_711 + 2))
 		else
 		end
 	end)
-	r_621(1)
-=======
-			return r_591((r_601 + 2))
-		else
-		end
-	end)
-	r_591(1)
->>>>>>> 4bbb7b73
+	r_701(1)
 	return out1
 end)
 succ1 = (function(x6)
@@ -145,15 +128,9 @@
 extractSignature1 = (function(var1)
 	local ty2 = type1(var1)
 	local temp1
-<<<<<<< HEAD
-	local r_961 = (ty2 == "macro")
-	if r_961 then
-		temp1 = r_961
-=======
-	local r_931 = (ty2 == "macro")
-	if r_931 then
-		temp1 = r_931
->>>>>>> 4bbb7b73
+	local r_1041 = (ty2 == "macro")
+	if r_1041 then
+		temp1 = r_1041
 	else
 		temp1 = (ty2 == "defined")
 	end
@@ -161,29 +138,16 @@
 		local root1 = var1["node"]
 		local node1 = nth1(root1, _23_1(root1))
 		local temp2
-<<<<<<< HEAD
-		local r_981 = list_3f_1(node1)
-		if r_981 then
-			local r_991 = symbol_3f_1(car2(node1))
-			if r_991 then
+		local r_1061 = list_3f_1(node1)
+		if r_1061 then
+			local r_1071 = symbol_3f_1(car2(node1))
+			if r_1071 then
 				temp2 = (car2(node1)["var"] == builtins1["lambda"])
 			else
-				temp2 = r_991
+				temp2 = r_1071
 			end
 		else
-			temp2 = r_981
-=======
-		local r_951 = list_3f_1(node1)
-		if r_951 then
-			local r_961 = symbol_3f_1(car2(node1))
-			if r_961 then
-				temp2 = (car2(node1)["var"] == builtins1["lambda"])
-			else
-				temp2 = r_961
-			end
-		else
-			temp2 = r_951
->>>>>>> 4bbb7b73
+			temp2 = r_1061
 		end
 		if temp2 then
 			return nth1(node1, 2)
@@ -198,45 +162,25 @@
 	local out2 = {tag = "list", n = 0}
 	local pos1 = 1
 	local len3 = len1(str1)
-<<<<<<< HEAD
-	local r_971 = nil
-	r_971 = (function()
-=======
-	local r_941 = nil
-	r_941 = (function()
->>>>>>> 4bbb7b73
+	local r_1051 = nil
+	r_1051 = (function()
 		if (pos1 <= len3) then
 			local spos1 = len3
 			local epos1 = nil
 			local name1 = nil
 			local ptrn1 = nil
-<<<<<<< HEAD
-			local r_1041 = _23_1(tokens1)
-			local r_1021 = nil
-			r_1021 = (function(r_1031)
-				if (r_1031 <= r_1041) then
-					local tok1 = tokens1[r_1031]
+			local r_1121 = _23_1(tokens1)
+			local r_1101 = nil
+			r_1101 = (function(r_1111)
+				if (r_1111 <= r_1121) then
+					local tok1 = tokens1[r_1111]
 					local npos1 = list1(find1(str1, nth1(tok1, 2), pos1))
 					local temp3
-					local r_1061 = car2(npos1)
-					if r_1061 then
+					local r_1141 = car2(npos1)
+					if r_1141 then
 						temp3 = (car2(npos1) < spos1)
 					else
-						temp3 = r_1061
-=======
-			local r_1011 = _23_1(tokens1)
-			local r_991 = nil
-			r_991 = (function(r_1001)
-				if (r_1001 <= r_1011) then
-					local tok1 = tokens1[r_1001]
-					local npos1 = list1(find1(str1, nth1(tok1, 2), pos1))
-					local temp3
-					local r_1031 = car2(npos1)
-					if r_1031 then
-						temp3 = (car2(npos1) < spos1)
-					else
-						temp3 = r_1031
->>>>>>> 4bbb7b73
+						temp3 = r_1141
 					end
 					if temp3 then
 						spos1 = car2(npos1)
@@ -245,19 +189,11 @@
 						ptrn1 = nth1(tok1, 2)
 					else
 					end
-<<<<<<< HEAD
-					return r_1021((r_1031 + 1))
+					return r_1101((r_1111 + 1))
 				else
 				end
 			end)
-			r_1021(1)
-=======
-					return r_991((r_1001 + 1))
-				else
-				end
-			end)
-			r_991(1)
->>>>>>> 4bbb7b73
+			r_1101(1)
 			if name1 then
 				if (pos1 < spos1) then
 					pushCdr_21_1(out2, struct1("tag", "text", "contents", sub1(str1, pos1, pred1(spos1))))
@@ -269,19 +205,11 @@
 				pushCdr_21_1(out2, struct1("tag", "text", "contents", sub1(str1, pos1, len3)))
 				pos1 = succ1(len3)
 			end
-<<<<<<< HEAD
-			return r_971()
+			return r_1051()
 		else
 		end
 	end)
-	r_971()
-=======
-			return r_941()
-		else
-		end
-	end)
-	r_941()
->>>>>>> 4bbb7b73
+	r_1051()
 	return out2
 end)
 return struct1("parseDocs", parseDocstring1, "extractSignature", extractSignature1)